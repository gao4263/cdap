/*
 * Copyright © 2014 Cask Data, Inc.
 *
 * Licensed under the Apache License, Version 2.0 (the "License"); you may not
 * use this file except in compliance with the License. You may obtain a copy of
 * the License at
 *
 * http://www.apache.org/licenses/LICENSE-2.0
 *
 * Unless required by applicable law or agreed to in writing, software
 * distributed under the License is distributed on an "AS IS" BASIS, WITHOUT
 * WARRANTIES OR CONDITIONS OF ANY KIND, either express or implied. See the
 * License for the specific language governing permissions and limitations under
 * the License.
 */
package co.cask.cdap.proto;

import co.cask.cdap.api.data.format.FormatSpecification;
import com.google.common.base.Objects;
import com.google.gson.annotations.SerializedName;

/**
 * Represents the properties of a stream.
 */
public class StreamProperties {

  private final String name;
  private final Long ttl;
  private final FormatSpecification format;

<<<<<<< HEAD
  @SerializedName("notification_threshold_mb")
  private final Integer notificationThresholdMB;

  public StreamProperties(String name, long ttl, FormatSpecification format, int notificationThresholdMB) {
=======
  public StreamProperties(String name, Long ttl, FormatSpecification format, Integer threshold) {
>>>>>>> 2cbfb10d
    this.name = name;
    this.ttl = ttl;
    this.format = format;
    this.notificationThresholdMB = notificationThresholdMB;
  }

  /**
   * @return Name of the stream.
   */
  public String getName() {
    return name;
  }

  /**
   * @return The time to live in seconds for events in this stream.
   */
  public Long getTTL() {
    return ttl;
  }

  /**
   * @return The format specification for the stream.
   */
  public FormatSpecification getFormat() {
    return format;
  }

  /**
   *
   * @return The notification threshold of the stream
   */
  public Integer getNotificationThresholdMB() {
    return notificationThresholdMB;
  }

  @Override
  public boolean equals(Object o) {
    if (this == o) {
      return true;
    }
    if (!(o instanceof StreamProperties)) {
      return false;
    }

    StreamProperties that = (StreamProperties) o;

    return Objects.equal(name, that.name) &&
      Objects.equal(ttl, that.ttl) &&
      Objects.equal(format, that.format) &
      Objects.equal(notificationThresholdMB, that.notificationThresholdMB);
  }

  @Override
  public int hashCode() {
    return Objects.hashCode(name, ttl, format, notificationThresholdMB);
  }

  @Override
  public String toString() {
    return Objects.toStringHelper(this)
      .add("name", name)
      .add("ttl", ttl)
      .add("format", format)
      .add("notificationThresholdMB", notificationThresholdMB)
      .toString();
  }
}<|MERGE_RESOLUTION|>--- conflicted
+++ resolved
@@ -28,14 +28,10 @@
   private final Long ttl;
   private final FormatSpecification format;
 
-<<<<<<< HEAD
-  @SerializedName("notification_threshold_mb")
+  @SerializedName("notification.threshold.MB")
   private final Integer notificationThresholdMB;
 
-  public StreamProperties(String name, long ttl, FormatSpecification format, int notificationThresholdMB) {
-=======
-  public StreamProperties(String name, Long ttl, FormatSpecification format, Integer threshold) {
->>>>>>> 2cbfb10d
+  public StreamProperties(String name, long ttl, FormatSpecification format, Integer notificationThresholdMB) {
     this.name = name;
     this.ttl = ttl;
     this.format = format;
