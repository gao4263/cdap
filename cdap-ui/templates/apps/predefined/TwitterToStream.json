--- conflicted
+++ resolved
@@ -1,34 +1,8 @@
 {
-<<<<<<< HEAD
-  "artifact": {
-    "name": "cdap-etl-realtime",
-    "scope": "SYSTEM",
-    "version": "3.5.0-SNAPSHOT"
-  },
-  "config": {
-    "source": {
-      "name": "Twitter-5339cbf1-0f54-47ff-bd0a-8110b0cc1c4f",
-      "plugin": {
-        "name": "Twitter",
-        "label": "Twitter",
-        "properties": {
-          "AccessToken": "",
-          "AccessTokenSecret": "",
-          "ConsumerSecret": "",
-          "ConsumerKey": ""
-        },
-        "artifact": {
-          "name": "core-plugins",
-          "scope": "SYSTEM",
-          "version": "1.3.0-SNAPSHOT"
-        }
-      }
-=======
     "artifact": {
         "name": "cdap-etl-realtime",
         "scope": "SYSTEM",
-        "version": "3.4.0-SNAPSHOT"
->>>>>>> 5d529ace
+        "version": "3.5.0-SNAPSHOT"
     },
     "description": "Ingest real-time Twitter Stream into a stream",
     "name": "TwitterToStream",
