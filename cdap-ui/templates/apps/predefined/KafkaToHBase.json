--- conflicted
+++ resolved
@@ -1,36 +1,8 @@
 {
-<<<<<<< HEAD
-  "artifact": {
-    "name": "cdap-etl-realtime",
-    "scope": "SYSTEM",
-    "version": "3.5.0-SNAPSHOT"
-  },
-  "config": {
-    "source": {
-      "name": "Kafka-f1da0dac-558d-430d-9e43-9ca348d1e045",
-      "plugin": {
-        "name": "Kafka",
-        "properties": {
-          "schema": "{\"type\":\"record\",\"name\":\"etlSchemaBody\",\"fields\":[{\"name\":\"fname\",\"type\":\"string\"},{\"name\":\"lname\",\"type\":\"string\"},{\"name\":\"address\",\"type\":\"string\"},{\"name\":\"city\",\"type\":\"string\"},{\"name\":\"state\",\"type\":\"string\"},{\"name\":\"country\",\"type\":\"string\"},{\"name\":\"zipcode\",\"type\":\"int\"}]}",
-          "kafka.topic": "logs",
-          "kafka.brokers": "localhost:9092",
-          "kafka.zookeeper": "",
-          "format": "csv",
-          "kafka.partitions": 2
-        },
-        "label": "Kafka",
-        "artifact": {
-          "name": "core-plugins",
-          "scope": "SYSTEM",
-          "version": "1.3.0-SNAPSHOT"
-        }
-      }
-=======
     "artifact": {
         "name": "cdap-etl-realtime",
         "scope": "SYSTEM",
-        "version": "3.4.0-SNAPSHOT"
->>>>>>> 5d529ace
+        "version": "3.5.0-SNAPSHOT"
     },
     "description": "Ingests in real time from Kafka into an HBase table",
     "name": "KafkaToHbase",
