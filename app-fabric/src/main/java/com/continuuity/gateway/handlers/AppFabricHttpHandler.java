--- conflicted
+++ resolved
@@ -1506,10 +1506,7 @@
       }
 
       // Construct URL for promotion of application to remote cluster
-<<<<<<< HEAD
-=======
-
->>>>>>> b9638a04
+
       Map<String, String> split = Splitter.on(',').withKeyValueSeparator(":").split(
         configuration.get(Constants.Router.FORWARD, Constants.Router.DEFAULT_FORWARD));
 
@@ -1517,10 +1514,7 @@
 
       String url = String.format("%s://%s:%s/v2/apps/%s",
                                  schema, hostname, portForwards.inverse().get(Constants.Service.GATEWAY), appId);
-<<<<<<< HEAD
-=======
-
->>>>>>> b9638a04
+
       SimpleAsyncHttpClient client = new SimpleAsyncHttpClient.Builder()
         .setUrl(url)
         .setRequestTimeoutInMs((int) UPLOAD_TIMEOUT)
