/*
* Copyright 2012-2013 Continuuity,Inc. All Rights Reserved.
*/

package com.continuuity.internal.app.services;

import com.continuuity.api.ApplicationSpecification;
import com.continuuity.api.ProgramSpecification;
import com.continuuity.api.batch.MapReduceSpecification;
import com.continuuity.api.data.DataSetSpecification;
import com.continuuity.api.data.OperationException;
import com.continuuity.api.data.stream.StreamSpecification;
import com.continuuity.api.flow.FlowSpecification;
import com.continuuity.api.flow.FlowletConnection;
import com.continuuity.api.flow.FlowletDefinition;
import com.continuuity.api.procedure.ProcedureSpecification;
import com.continuuity.api.workflow.WorkflowSpecification;
import com.continuuity.app.Id;
import com.continuuity.app.authorization.AuthorizationFactory;
import com.continuuity.app.deploy.Manager;
import com.continuuity.app.deploy.ManagerFactory;
import com.continuuity.app.program.Program;
import com.continuuity.app.program.Programs;
import com.continuuity.app.program.RunRecord;
import com.continuuity.app.program.Type;
import com.continuuity.app.queue.QueueSpecification;
import com.continuuity.app.queue.QueueSpecificationGenerator;
import com.continuuity.app.runtime.ProgramController;
import com.continuuity.app.runtime.ProgramRuntimeService;
import com.continuuity.app.services.AppFabricService;
import com.continuuity.app.services.AppFabricServiceException;
import com.continuuity.app.services.ArchiveId;
import com.continuuity.app.services.ArchiveInfo;
import com.continuuity.app.services.AuthToken;
import com.continuuity.app.services.DataType;
import com.continuuity.app.services.DeployStatus;
import com.continuuity.app.services.DeploymentStatus;
import com.continuuity.app.services.EntityType;
import com.continuuity.app.services.ProgramDescriptor;
import com.continuuity.app.services.ProgramId;
import com.continuuity.app.services.ProgramRunRecord;
import com.continuuity.app.services.ProgramStatus;
import com.continuuity.app.services.RunIdentifier;
import com.continuuity.app.services.ScheduleId;
import com.continuuity.app.services.ScheduleRunTime;
import com.continuuity.app.store.Store;
import com.continuuity.app.store.StoreFactory;
import com.continuuity.common.conf.CConfiguration;
import com.continuuity.common.conf.Constants;
import com.continuuity.common.discovery.RandomEndpointStrategy;
import com.continuuity.common.discovery.TimeLimitEndpointStrategy;
import com.continuuity.data.DataSetAccessor;
import com.continuuity.data2.transaction.queue.QueueAdmin;
import com.continuuity.internal.UserErrors;
import com.continuuity.internal.UserMessages;
import com.continuuity.internal.app.deploy.SessionInfo;
import com.continuuity.internal.app.deploy.pipeline.ApplicationWithPrograms;
import com.continuuity.internal.app.queue.SimpleQueueSpecificationGenerator;
import com.continuuity.internal.app.runtime.AbstractListener;
import com.continuuity.internal.app.runtime.BasicArguments;
import com.continuuity.internal.app.runtime.ProgramOptionConstants;
import com.continuuity.internal.app.runtime.SimpleProgramOptions;
import com.continuuity.internal.app.runtime.schedule.ScheduledRuntime;
import com.continuuity.internal.app.runtime.schedule.Scheduler;
import com.continuuity.internal.app.services.legacy.ConnectionDefinitionImpl;
import com.continuuity.internal.app.services.legacy.FlowDefinitionImpl;
import com.continuuity.internal.app.services.legacy.FlowStreamDefinitionImpl;
import com.continuuity.internal.app.services.legacy.FlowletDefinitionImpl;
import com.continuuity.internal.app.services.legacy.FlowletStreamDefinitionImpl;
import com.continuuity.internal.app.services.legacy.FlowletType;
import com.continuuity.internal.app.services.legacy.StreamNamerImpl;
import com.continuuity.internal.filesystem.LocationCodec;
import com.continuuity.metadata.MetadataServiceException;
import com.continuuity.weave.api.RunId;
import com.continuuity.weave.common.Threads;
import com.continuuity.weave.discovery.Discoverable;
import com.continuuity.weave.discovery.DiscoveryServiceClient;
import com.continuuity.weave.filesystem.Location;
import com.continuuity.weave.filesystem.LocationFactory;
import com.google.common.base.Preconditions;
import com.google.common.base.Predicate;
import com.google.common.base.Throwables;
import com.google.common.collect.ImmutableMap;
import com.google.common.collect.Iterables;
import com.google.common.collect.Lists;
import com.google.common.collect.Maps;
import com.google.common.collect.Sets;
import com.google.common.collect.Table;
import com.google.common.io.Closeables;
import com.google.common.io.InputSupplier;
import com.google.common.io.OutputSupplier;
import com.google.common.util.concurrent.Futures;
import com.google.common.util.concurrent.ListenableFuture;
import com.google.common.util.concurrent.Service;
import com.google.gson.Gson;
import com.google.gson.GsonBuilder;
import com.google.inject.Inject;
import com.ning.http.client.Body;
import com.ning.http.client.BodyGenerator;
import com.ning.http.client.Response;
import com.ning.http.client.SimpleAsyncHttpClient;
import org.apache.thrift.TException;
import org.slf4j.Logger;
import org.slf4j.LoggerFactory;

import javax.annotation.Nullable;
import java.io.IOException;
import java.io.InputStream;
import java.io.InputStreamReader;
import java.io.OutputStream;
import java.io.OutputStreamWriter;
import java.io.Reader;
import java.io.Writer;
import java.nio.ByteBuffer;
import java.util.ArrayList;
import java.util.Collection;
import java.util.Collections;
import java.util.HashMap;
import java.util.HashSet;
import java.util.List;
import java.util.Map;
import java.util.Set;
import java.util.concurrent.ExecutionException;
import java.util.concurrent.Future;
import java.util.concurrent.TimeUnit;

/**
 * This is a concrete implementation of AppFabric thrift Interface.
 */
public class DefaultAppFabricService implements AppFabricService.Iface {
  /**
   * Log handler.
   */
  private static final Logger LOG = LoggerFactory.getLogger(DefaultAppFabricService.class);

  /**
   * Number of seconds for timing out a service endpoint discovery.
   */
  private static final long DISCOVERY_TIMEOUT_SECONDS = 3;

  /**
   * Maintains a mapping of transient session state. The state is stored in memory,
   * in case of failure, all the current running sessions will be terminated. As
   * per the current implementation only connection per account is allowed to upload.
   */
  private final Map<String, SessionInfo> sessions = Maps.newConcurrentMap();

  /**
   * Used to manage datasets. TODO: implement and use DataSetService instead
   */
  private final DataSetAccessor dataSetAccessor;
  /**
   * Configuration object passed from higher up.
   */
  private final CConfiguration configuration;

  /**
   * Factory for handling the location - can do both in either Distributed or Local mode.
   */
  private final LocationFactory locationFactory;

  /**
   * DeploymentManager responsible for running pipeline.
   */
  private final ManagerFactory managerFactory;

  /**
   * Authorization Factory used to create handler used for authroizing use of endpoints.
   */
  private final AuthorizationFactory authFactory;

  /**
   * Runtime program service for running and managing programs.
   */
  private final ProgramRuntimeService runtimeService;

  /**
   * Discovery service client to discover other services.
   */
  private final DiscoveryServiceClient discoveryServiceClient;

  /**
   * Store manages non-runtime lifecycle.
   */
  private final Store store;

  /**
   * The directory where the uploaded files would be placed.
   */
  private final String archiveDir;

  /**
   * App fabric output directory.
   */
  private final String appFabricDir;

  // We need it here now to be able to reset queues data
  private final QueueAdmin queueAdmin;

  /**
   * Timeout to upload to remote app fabric.
   */
  private static final long UPLOAD_TIMEOUT = TimeUnit.MILLISECONDS.convert(10, TimeUnit.MINUTES);

  /**
   * Timeout to get response from metrics system.
   */
  private static final long METRICS_SERVER_RESPONSE_TIMEOUT = TimeUnit.MILLISECONDS.convert(5, TimeUnit.MINUTES);

  private final Scheduler scheduler;
  /**
   * Constructs an new instance. Parameters are binded by Guice.
   */
  @Inject
  public DefaultAppFabricService(CConfiguration configuration, DataSetAccessor dataSetAccessor,
                                 LocationFactory locationFactory,
                                 ManagerFactory managerFactory, AuthorizationFactory authFactory,
                                 StoreFactory storeFactory, ProgramRuntimeService runtimeService,
                                 DiscoveryServiceClient discoveryServiceClient, QueueAdmin queueAdmin,
                                 Scheduler scheduler) {
    this.dataSetAccessor = dataSetAccessor;
    this.locationFactory = locationFactory;
    this.configuration = configuration;
    this.managerFactory = managerFactory;
    this.authFactory = authFactory;
    this.runtimeService = runtimeService;
    this.discoveryServiceClient = discoveryServiceClient;
    this.queueAdmin = queueAdmin;
    this.store = storeFactory.create();
    this.appFabricDir = configuration.get(Constants.AppFabric.OUTPUT_DIR,
                                          System.getProperty("java.io.tmpdir"));
    this.archiveDir = this.appFabricDir + "/archive";
    this.scheduler = scheduler;

    // Note: This is hacky to start service like this.
    if (this.runtimeService.state() != Service.State.RUNNING) {
      this.runtimeService.startAndWait();
    }
  }

  private Type entityTypeToType(ProgramId identifier) {
    return Type.valueOf(identifier.getType().name());
  }

  private EntityType typeToEntityType(Type type) {
    return EntityType.valueOf(type.name());
  }

  /**
   * Starts a Program.
   *
   * @param token
   * @param descriptor
   */
  @Override
  public synchronized RunIdentifier start(AuthToken token, ProgramDescriptor descriptor)
    throws AppFabricServiceException, TException {

    try {
      ProgramId id = descriptor.getIdentifier();
      ProgramRuntimeService.RuntimeInfo existingRuntimeInfo = findRuntimeInfo(id);
      Preconditions.checkArgument(existingRuntimeInfo == null, UserMessages.getMessage(UserErrors.ALREADY_RUNNING));
      final Id.Program programId = Id.Program.from(id.getAccountId(), id.getApplicationId(), id.getFlowId());

      Program program = store.loadProgram(programId, entityTypeToType(id));

      BasicArguments userArguments = new BasicArguments();
      if (descriptor.isSetArguments()) {
        userArguments = new BasicArguments(descriptor.getArguments());
      }

      ProgramRuntimeService.RuntimeInfo runtimeInfo =
        runtimeService.run(program, new SimpleProgramOptions(id.getFlowId(),
                                                             new BasicArguments(),
                                                             userArguments));
      ProgramController controller = runtimeInfo.getController();
      final String runId = controller.getRunId().getId();

      controller.addListener(new AbstractListener() {
        @Override
        public void stopped() {
          store.setStop(programId, runId,
                        TimeUnit.SECONDS.convert(System.currentTimeMillis(), TimeUnit.MILLISECONDS),
                        ProgramController.State.STOPPED.toString());
        }

        @Override
        public void error(Throwable cause) {
          LOG.info("Program stopped with error {}, {}", programId, runId, cause);
          store.setStop(programId, runId,
                        TimeUnit.SECONDS.convert(System.currentTimeMillis(), TimeUnit.MILLISECONDS),
                        ProgramController.State.ERROR.toString());
        }
      }, Threads.SAME_THREAD_EXECUTOR);


      store.setStart(programId, runId, TimeUnit.SECONDS.convert(System.currentTimeMillis(), TimeUnit.MILLISECONDS));
      return new RunIdentifier(runId);

    } catch (Throwable throwable) {
      LOG.warn(throwable.getMessage(), throwable);
      throw new AppFabricServiceException(throwable.getMessage());
    }
  }

  /**
   * Checks the status of a Program.
   *
   * @param token
   * @param id
   */
  @Override
  public synchronized ProgramStatus status(AuthToken token, ProgramId id)
    throws AppFabricServiceException, TException {

    try {
      ProgramRuntimeService.RuntimeInfo runtimeInfo = findRuntimeInfo(id);

      int version = 1;  // Note, how to get version?
      if (runtimeInfo == null) {
        return new ProgramStatus(id.getApplicationId(), id.getFlowId(), null,
                                 ProgramController.State.STOPPED.toString());
      }

      Id.Program programId = runtimeInfo.getProgramId();
      RunIdentifier runId = new RunIdentifier(runtimeInfo.getController().getRunId().getId());

      // NOTE: This was a temporary hack done to map the status to something that is
      // UI friendly. Internal states of program controller are reasonable and hence
      // no point in changing them.
      String status = controllerStateToString(runtimeInfo.getController().getState());
      return new ProgramStatus(programId.getApplicationId(), programId.getId(), runId, status);
    } catch (Throwable throwable) {
      LOG.warn(throwable.getMessage(), throwable);
      throw new AppFabricServiceException(throwable.getMessage());
    }
  }

  private String controllerStateToString(ProgramController.State state) {
    if (state == ProgramController.State.ALIVE) {
      return "RUNNING";
    }
    if (state == ProgramController.State.ERROR) {
      return "FAILED";
    }
    return state.toString();
  }

  /**
   * Stops a Program.
   *
   * @param token
   * @param identifier
   */
  @Override
  public synchronized RunIdentifier stop(AuthToken token, ProgramId identifier)
    throws AppFabricServiceException, TException {
    try {
      ProgramRuntimeService.RuntimeInfo runtimeInfo = findRuntimeInfo(identifier);
      Preconditions.checkNotNull(runtimeInfo, UserMessages.getMessage(UserErrors.RUNTIME_INFO_NOT_FOUND),
              identifier.getApplicationId(), identifier.getFlowId());
      ProgramController controller = runtimeInfo.getController();
      RunId runId = controller.getRunId();
      controller.stop().get();
      return new RunIdentifier(runId.getId());
    } catch (Throwable throwable) {
      LOG.warn(throwable.getMessage(), throwable);
      throw new AppFabricServiceException(throwable.getMessage());
    }
  }

  /**
   * Set number of instance of a flowlet.
   *
   * @param token
   * @param identifier
   * @param flowletId
   * @param instances
   */
  @Override
  public void setInstances(AuthToken token, ProgramId identifier, String flowletId, short instances)
    throws AppFabricServiceException, TException {
    // storing the info about instances count after increasing the count of running flowlets: even if it fails, we
    // can at least set instances count for this session
    try {
      store.setFlowletInstances(Id.Program.from(identifier.getAccountId(), identifier.getApplicationId(),
                                                identifier.getFlowId()), flowletId, instances);
      ProgramRuntimeService.RuntimeInfo runtimeInfo = findRuntimeInfo(identifier);
      if (runtimeInfo != null) {
        runtimeInfo.getController().command(ProgramOptionConstants.INSTANCES,
                                          ImmutableMap.of(flowletId, (int) instances)).get();
      }
    } catch (Throwable throwable) {
      LOG.warn("Exception when setting instances for {}.{} to {}. {}",
               identifier.getFlowId(), flowletId, instances, throwable.getMessage(), throwable);
      throw new AppFabricServiceException(throwable.getMessage());
    }
  }

  /**
   * Get number of instance of a flowlet.
   *
   * @param token
   * @param identifier
   * @param flowletId
   */
  @Override
  public int getInstances(AuthToken token, ProgramId identifier, String flowletId)
    throws AppFabricServiceException, TException {
    try {
      return store.getFlowletInstances(Id.Program.from(identifier.getAccountId(), identifier.getApplicationId(),
                                       identifier.getFlowId()), flowletId);
    } catch (Throwable throwable) {
      LOG.warn("Exception when getting instances for {}.{} to {}. {}",
               identifier.getFlowId(), flowletId, throwable.getMessage(), throwable);
      throw new AppFabricServiceException(throwable.getMessage());
    }
  }

  private ProgramRuntimeService.RuntimeInfo findRuntimeInfo(ProgramId identifier) {
    Type type = Type.valueOf(identifier.getType().name());
    Collection<ProgramRuntimeService.RuntimeInfo> runtimeInfos = runtimeService.list(type).values();
    Preconditions.checkNotNull(runtimeInfos, UserMessages.getMessage(UserErrors.RUNTIME_INFO_NOT_FOUND),
            identifier.getAccountId(), identifier.getFlowId());

    Id.Program programId = Id.Program.from(identifier.getAccountId(),
                                           identifier.getApplicationId(),
                                           identifier.getFlowId());

    for (ProgramRuntimeService.RuntimeInfo info : runtimeInfos) {
      if (programId.equals(info.getProgramId())) {
        return info;
      }
    }
    return null;
  }

  /**
   * Returns definition of a flow.
   *
   * @param id
   */
  @Override
  public String getSpecification(ProgramId id)
    throws AppFabricServiceException, TException {

    ApplicationSpecification appSpec;
    try {
      appSpec = store.getApplication(new Id.Application(new Id.Account(id.getAccountId()),
                                                        id.getApplicationId()));
      if (appSpec == null) {
        return "";
      }

      String runnableId = id.getFlowId();
      if (id.getType() == EntityType.FLOW) {
        if (appSpec.getFlows().containsKey(runnableId)) {
          FlowSpecification specification = appSpec.getFlows().get(id.getFlowId());
          return new Gson().toJson(specification);
        }
      } else if (id.getType() == EntityType.PROCEDURE) {
        if (appSpec.getProcedures().containsKey(runnableId)) {
          ProcedureSpecification specification = appSpec.getProcedures().get(id.getFlowId());
          return new Gson().toJson(specification);
        }
      } else if (id.getType() == EntityType.MAPREDUCE) {
        if (appSpec.getMapReduces().containsKey(runnableId)) {
          MapReduceSpecification specification = appSpec.getMapReduces().get(id.getFlowId());
          return new Gson().toJson(specification);
        }
      } else if (id.getType() == EntityType.WORKFLOW) {
        if (appSpec.getWorkflows().containsKey(runnableId)) {
          WorkflowSpecification specification = appSpec.getWorkflows().get(id.getFlowId());
          return new Gson().toJson(specification);
        }
      }
    } catch (OperationException e) {
      LOG.warn(e.getMessage(), e);
      throw  new AppFabricServiceException("Could not retrieve application spec for " +
                                             id.toString() + ", reason: " + e.getMessage());
    } catch (Throwable throwable) {
      LOG.warn(throwable.getMessage(), throwable);
      throw new AppFabricServiceException(throwable.getMessage());
    }

    return null;
  }

  @Override
  public String listPrograms(ProgramId id, EntityType type) throws AppFabricServiceException, TException {
    try {
      Collection<ApplicationSpecification> appSpecs = store.getAllApplications(new Id.Account(id.getAccountId()));
      if (appSpecs == null || appSpecs.isEmpty()) {
        return "";
      } else {
        return listPrograms(appSpecs, type);
      }
    } catch (OperationException e) {
      LOG.warn(e.getMessage(), e);
      throw  new AppFabricServiceException("Could not retrieve application spec for " +
                                             id.toString() + ", reason: " + e.getMessage());
    } catch (Throwable throwable) {
      LOG.warn(throwable.getMessage(), throwable);
      throw new AppFabricServiceException(throwable.getMessage());
    }
  }

  @Override
  public String listProgramsByApp(ProgramId id, EntityType type) throws AppFabricServiceException, TException {

    ApplicationSpecification appSpec;
    try {
      appSpec = store.getApplication(new Id.Application(new Id.Account(id.getAccountId()), id.getApplicationId()));
      if (appSpec == null) {
        return "";
      } else {
        return listPrograms(Collections.singletonList(appSpec), type);
      }
    } catch (OperationException e) {
      LOG.warn(e.getMessage(), e);
      throw  new AppFabricServiceException("Could not retrieve application spec for " +
                                             id.toString() + ", reason: " + e.getMessage());
    } catch (Throwable throwable) {
      LOG.warn(throwable.getMessage(), throwable);
      throw new AppFabricServiceException(throwable.getMessage());
    }
  }

  private String listPrograms(Collection<ApplicationSpecification> appSpecs, EntityType type)
    throws AppFabricServiceException {

    List<Map<String, String>> result = Lists.newArrayList();
    for (ApplicationSpecification appSpec : appSpecs) {
      if (type == EntityType.FLOW) {
        for (FlowSpecification flowSpec : appSpec.getFlows().values()) {
          result.add(ImmutableMap.of("app", appSpec.getName(),
                                     "id", flowSpec.getName(),
                                     "name", flowSpec.getName()));
        }
      } else if (type == EntityType.PROCEDURE) {
        for (ProcedureSpecification procedureSpec : appSpec.getProcedures().values()) {
          result.add(ImmutableMap.of("app", appSpec.getName(),
                                     "id", procedureSpec.getName(),
                                     "name", procedureSpec.getName(),
                                     "description", procedureSpec.getDescription()));
        }
      } else if (type == EntityType.MAPREDUCE) {
        for (MapReduceSpecification mrSpec : appSpec.getMapReduces().values()) {
          result.add(ImmutableMap.of("app", appSpec.getName(),
                                     "id", mrSpec.getName(),
                                     "name", mrSpec.getName(),
                                     "description", mrSpec.getDescription()));
        }
      } else if (type == EntityType.WORKFLOW) {
        for (WorkflowSpecification wfSpec : appSpec.getWorkflows().values()) {
          result.add(ImmutableMap.of("app", appSpec.getName(),
                                     "id", wfSpec.getName(),
                                     "name", wfSpec.getName()));
        }
      } else if (type == EntityType.APP) {
         result.add(ImmutableMap.of( "id", appSpec.getName(),
                                     "name", appSpec.getName(),
                                     "description", appSpec.getDescription()));
      } else{
        throw new AppFabricServiceException("Unknown program type: " + type.name());
      }
    }
    return new Gson().toJson(result);
  }

  private static boolean usesDataSet(FlowSpecification flowSpec, String dataset) {
    for (FlowletDefinition flowlet : flowSpec.getFlowlets().values()) {
      if (flowlet.getDatasets().contains(dataset)) {
        return true;
      }
    }
    return false;
  }

  private static boolean usesStream(FlowSpecification flowSpec, String stream) {
    for (FlowletConnection con : flowSpec.getConnections()) {
      if (FlowletConnection.Type.STREAM == con.getSourceType() && stream.equals(con.getSourceName())) {
        return true;
      }
    }
    return false;
  }

  private static Set<String> dataSetsUsedBy(FlowSpecification flowSpec) {
    Set<String> result = Sets.newHashSet();
    for (FlowletDefinition flowlet : flowSpec.getFlowlets().values()) {
      result.addAll(flowlet.getDatasets());
    }
    return result;
  }

  private static Set<String> dataSetsUsedBy(ApplicationSpecification appSpec) {
    Set<String> result = Sets.newHashSet();
    for (FlowSpecification flowSpec : appSpec.getFlows().values()) {
      result.addAll(dataSetsUsedBy(flowSpec));
    }
    for (ProcedureSpecification procSpec : appSpec.getProcedures().values()) {
      result.addAll(procSpec.getDataSets());
    }
    for (MapReduceSpecification mrSpec : appSpec.getMapReduces().values()) {
      result.addAll(mrSpec.getDataSets());
    }
    result.addAll(appSpec.getDataSets().keySet());
    return result;
  }

  private static Set<String> streamsUsedBy(FlowSpecification flowSpec) {
    Set<String> result = Sets.newHashSet();
    for (FlowletConnection con : flowSpec.getConnections()) {
      if (FlowletConnection.Type.STREAM == con.getSourceType()) {
        result.add(con.getSourceName());
      }
    }
    return result;
  }

  private static Set<String> streamsUsedBy(ApplicationSpecification appSpec) {
    Set<String> result = Sets.newHashSet();
    for (FlowSpecification flowSpec : appSpec.getFlows().values()) {
      result.addAll(streamsUsedBy(flowSpec));
    }
    result.addAll(appSpec.getStreams().keySet());
    return result;
  }

  @Override
  public String listProgramsByDataAccess(ProgramId id, EntityType type, DataType data, String name)
    throws AppFabricServiceException, TException {

    try {
      List<Map<String, String>> result = Lists.newArrayList();
      Collection<ApplicationSpecification> appSpecs = store.getAllApplications(new Id.Account(id.getAccountId()));
      if (appSpecs != null) {
        for (ApplicationSpecification appSpec : appSpecs) {
          if (type == EntityType.FLOW) {
            for (FlowSpecification flowSpec : appSpec.getFlows().values()) {
              if ((data == DataType.DATASET && usesDataSet(flowSpec, name))
                || (data == DataType.STREAM && usesStream(flowSpec, name))) {
                result.add(ImmutableMap.of("app", appSpec.getName(),
                                           "id", flowSpec.getName(),
                                           "name", flowSpec.getName()));
              }
            }
          } else if (type == EntityType.PROCEDURE) {
            for (ProcedureSpecification procedureSpec : appSpec.getProcedures().values()) {
              if (data == DataType.DATASET && procedureSpec.getDataSets().contains(name)) {
                result.add(ImmutableMap.of("app", appSpec.getName(),
                                           "id", procedureSpec.getName(),
                                           "name", procedureSpec.getName()));
              }
            }
          } else if (type == EntityType.MAPREDUCE) {
            for (MapReduceSpecification mrSpec : appSpec.getMapReduces().values()) {
              if (data == DataType.DATASET && mrSpec.getDataSets().contains(name)) {
                result.add(ImmutableMap.of("app", appSpec.getName(),
                                           "id", mrSpec.getName(),
                                           "name", mrSpec.getName()));
              }
            }
          }
        }
      }
      return new Gson().toJson(result);
    } catch (OperationException e) {
      LOG.warn(e.getMessage(), e);
      throw  new AppFabricServiceException("Could not retrieve application specs for " +
                                             id.toString() + ", reason: " + e.getMessage());
    } catch (Throwable throwable) {
      LOG.warn(throwable.getMessage(), throwable);
      throw new AppFabricServiceException(throwable.getMessage());
    }
  }

  @Override
  public String getDataEntity(ProgramId id, DataType type, String name) throws AppFabricServiceException, TException {
    try {
      if (type == DataType.DATASET) {
        DataSetSpecification spec = store.getDataSet(new Id.Account(id.getAccountId()), name);
        return spec == null ? "" : new Gson().toJson(ImmutableMap.of("id", spec.getName(),
                                                                     "name", spec.getName(),
                                                                     "type", spec.getType(),
                                                                     "specification", new Gson().toJson(spec)));
      }
      if (type == DataType.STREAM) {
        StreamSpecification spec = store.getStream(new Id.Account(id.getAccountId()), name);
        return spec == null ? "" : new Gson().toJson(ImmutableMap.of("id", spec.getName(),
                                                                     "name", spec.getName(),
                                                                     "specification", new Gson().toJson(spec)));
      }
      return "";
    } catch (OperationException e) {
      LOG.warn(e.getMessage(), e);
      throw  new AppFabricServiceException("Could not retrieve data specs for " +
                                             id.toString() + ", reason: " + e.getMessage());
    }
  }

  @Override
  public String listDataEntities(ProgramId id, DataType type) throws AppFabricServiceException, TException {
    try {
      if (type == DataType.DATASET) {
        Collection<DataSetSpecification> specs = store.getAllDataSets(new Id.Account(id.getAccountId()));
        List<Map<String, String>> result = Lists.newArrayListWithExpectedSize(specs.size());
        for (DataSetSpecification spec : specs) {
          result.add(ImmutableMap.of("id", spec.getName(), "name", spec.getName(), "type", spec.getType()));
        }
        return new Gson().toJson(result);
      }
      if (type == DataType.STREAM) {
        Collection<StreamSpecification> specs = store.getAllStreams(new Id.Account(id.getAccountId()));
        List<Map<String, String>> result = Lists.newArrayListWithExpectedSize(specs.size());
        for (StreamSpecification spec : specs) {
          result.add(ImmutableMap.of("id", spec.getName(), "name", spec.getName()));
        }
        return new Gson().toJson(result);
      }
      return "";
    } catch (OperationException e) {
      LOG.warn(e.getMessage(), e);
      throw  new AppFabricServiceException("Could not retrieve data specs for " +
                                             id.toString() + ", reason: " + e.getMessage());
    }
  }

  @Override
  public String listDataEntitiesByApp(ProgramId id, DataType type) throws AppFabricServiceException, TException {
    try {
      Id.Account account = new Id.Account(id.getAccountId());
      ApplicationSpecification appSpec = store.getApplication(new Id.Application(account, id.getApplicationId()));
      if (type == DataType.DATASET) {
        Set<String> dataSetsUsed = dataSetsUsedBy(appSpec);
        List<Map<String, String>> result = Lists.newArrayListWithExpectedSize(dataSetsUsed.size());
        for (String dsName : dataSetsUsed) {
          DataSetSpecification spec = appSpec.getDataSets().get(dsName);
          if (spec == null) {
            spec = store.getDataSet(account, dsName);
          }
          if (spec == null) {
            result.add(ImmutableMap.of("id", dsName, "name", dsName));
          } else {
            result.add(ImmutableMap.of("id", dsName, "name", dsName, "type", spec.getType()));
          }
        }
        return new Gson().toJson(result);
      }
      if (type == DataType.STREAM) {
        Set<String> streamsUsed = streamsUsedBy(appSpec);
        List<Map<String, String>> result = Lists.newArrayListWithExpectedSize(streamsUsed.size());
        for (String streamName : streamsUsed) {
          result.add(ImmutableMap.of("id", streamName, "name", streamName));
        }
        return new Gson().toJson(result);
      }
      return "";
    } catch (OperationException e) {
      LOG.warn(e.getMessage(), e);
      throw  new AppFabricServiceException("Could not retrieve data specs for " +
                                             id.toString() + ", reason: " + e.getMessage());
    }
  }

  private void fillConnectionsAndStreams(final ProgramId id, final FlowSpecification spec,
                                         final FlowDefinitionImpl def) {
    List<ConnectionDefinitionImpl> connections = new ArrayList<ConnectionDefinitionImpl>();
    // we gather streams across all connections, hence we need to eliminate duplicate streams hence using map
    Map<String, FlowStreamDefinitionImpl> flowStreams = new HashMap<String, FlowStreamDefinitionImpl>();

    QueueSpecificationGenerator generator =
      new SimpleQueueSpecificationGenerator(new Id.Account(id.getAccountId()));
    Table<QueueSpecificationGenerator.Node, String, Set<QueueSpecification>> queues =  generator.create(spec);

    for (Table.Cell<QueueSpecificationGenerator.Node, String, Set<QueueSpecification>> conSet : queues.cellSet()) {
      for (QueueSpecification queueSpec : conSet.getValue()) {
        String srcName = conSet.getRowKey().getName();
        String destName = conSet.getColumnKey();
        FlowletStreamDefinitionImpl from;
        if (!spec.getFlowlets().containsKey(srcName)) {
          from =  new FlowletStreamDefinitionImpl(srcName);
          flowStreams.put(srcName, new FlowStreamDefinitionImpl(srcName, null));
        } else {
          from =  new FlowletStreamDefinitionImpl(srcName, queueSpec.getQueueName().getSimpleName());
        }
        FlowletStreamDefinitionImpl to = new FlowletStreamDefinitionImpl(destName,
                                                                         queueSpec.getQueueName().getSimpleName());
        connections.add(new ConnectionDefinitionImpl(from, to));
      }
    }
    def.setConnections(connections);
    def.setFlowStreams(new ArrayList<FlowStreamDefinitionImpl>(flowStreams.values()));

    new StreamNamerImpl().name(id.getAccountId(), def);
  }

  private void fillFlowletsAndDataSets(final FlowSpecification flowSpec, final FlowDefinitionImpl flowDef) {
    Set<String> datasets = new HashSet<String>();
    List<FlowletDefinitionImpl> flowlets = new ArrayList<FlowletDefinitionImpl>();

    for (FlowletDefinition flowletSpec : flowSpec.getFlowlets().values()) {
      datasets.addAll(flowletSpec.getDatasets());

      FlowletDefinitionImpl flowletDef = new FlowletDefinitionImpl();
      flowletDef.setClassName(flowletSpec.getFlowletSpec().getClassName());
      if (flowletSpec.getInputs().isEmpty()) {
        flowletDef.setFlowletType(FlowletType.SOURCE);
      } else if (flowletSpec.getOutputs().isEmpty()) {
        flowletDef.setFlowletType(FlowletType.SINK);
      } else {
        flowletDef.setFlowletType(FlowletType.COMPUTE);
      }

      flowletDef.setInstances(flowletSpec.getInstances());
      flowletDef.setName(flowletSpec.getFlowletSpec().getName());

      flowlets.add(flowletDef);
    }

    flowDef.setFlowlets(flowlets);
    flowDef.setDatasets(datasets);
  }

  /**
   * Returns run information for a given Runnable id.
   *
   * @param id        of the program.
   * @param startTime fetch run history that has started after the startTime.
   * @param endTime   fetch run history that has started before the endTime.
   * @param limit     maxEntries to fetch for the history call.
   */
  @Override
  public List<ProgramRunRecord> getHistory(ProgramId id, long startTime, long endTime, int limit)
        throws AppFabricServiceException, TException {
    List<RunRecord> log;
    try {
      Id.Program programId = Id.Program.from(id.getAccountId(), id.getApplicationId(), id.getFlowId());
      try {
        log = store.getRunHistory(programId, startTime, endTime, limit);
      } catch (OperationException e) {
        throw new AppFabricServiceException(String.format(UserMessages.getMessage(UserErrors.PROGRAM_NOT_FOUND),
                                                          id.toString(), e.getMessage()));
      }
      List<ProgramRunRecord> history = new ArrayList<ProgramRunRecord>();
      for (RunRecord runRecord : log) {
        history.add(new ProgramRunRecord(runRecord.getPid(), runRecord.getStartTs(),
                                      runRecord.getStopTs(), runRecord.getEndStatus())
        );
      }
      return history;
    } catch (Throwable throwable) {
      LOG.warn(throwable.getMessage(), throwable);
      throw new AppFabricServiceException(throwable.getMessage());
    }
  }

  /**
   * Returns run information for a given flow id.
   *
   * @param id
   */
  @Override
  public void stopAll(String id) throws AppFabricServiceException, TException {
    // Note: Is id application id?
    try {
      List<ListenableFuture<?>> futures = Lists.newLinkedList();
      for (Type type : Type.values()) {
        for (Map.Entry<RunId, ProgramRuntimeService.RuntimeInfo> entry : runtimeService.list(type).entrySet()) {
          ProgramRuntimeService.RuntimeInfo runtimeInfo = entry.getValue();
          if (runtimeInfo.getProgramId().getApplicationId().equals(id)) {
            futures.add(runtimeInfo.getController().stop());
          }
        }
      }
      if (!futures.isEmpty()) {
        try {
          Futures.successfulAsList(futures).get();
        } catch (Exception e) {
          LOG.warn(e.getMessage(), e);
          throw new AppFabricServiceException(e.getMessage());
        }
      }
    } catch (Throwable throwable) {
      LOG.warn(throwable.getMessage(), throwable);
      throw new AppFabricServiceException(throwable.getMessage());
    }
  }

  /**
   * Initializes deployment of resources from the client.
   * <p>
   *   Upon receiving a request to initialize an upload with auth-token and resource information,
   *   we create a unique identifier for the upload and also create directories needed for storing
   *   the uploading archive. At this point the upload has not yet begun. The bytes of the archive
   *   are still on the client machine. An session id is returned back to client - which will use
   *   the session id provided to upload the chunks.
   * </p>
   * <p>
   *   <i>Note:</i> As the state of upload are transient they are not being persisted on the server.
   * </p>
   *
   * @param info ArchiveInfo
   * @return ArchiveId instance containing the resource id and
   * resource version.
   */
  @Override
  public ArchiveId init(AuthToken token, ArchiveInfo info) throws AppFabricServiceException {
    LOG.debug("Init deploying application " + info.toString());
    ArchiveId identifier = new ArchiveId(info.getAccountId(), "appId", "resourceId");

    try {
      if (sessions.containsKey(info.getAccountId())) {
        throw new AppFabricServiceException("An upload is already in progress for this account.");
      }
      Location uploadDir = locationFactory.create(archiveDir + "/" + info.getAccountId());
      if (!uploadDir.exists() && !uploadDir.mkdirs()) {
        LOG.warn("Unable to create directory '{}'", uploadDir.getName());
      }
      Location archive = uploadDir.append(info.getFilename());
      SessionInfo sessionInfo = new SessionInfo(identifier, info, archive, DeployStatus.REGISTERED);
      sessions.put(info.getAccountId(), sessionInfo);
      return identifier;
    } catch (Throwable throwable) {
      LOG.warn(throwable.getMessage(), throwable);
      throw new AppFabricServiceException(throwable.getMessage());
    }
  }

  /**
   * Writes chunk of data transmitted from the client. Along with data, there is the session id also
   * being returned.
   *
   * @param resource identifier.
   * @param chunk binary data of the resource transmitted from the client.
   * @throws AppFabricServiceException
   */
  @Override
  public void chunk(AuthToken token, ArchiveId resource, ByteBuffer chunk) throws AppFabricServiceException {
    if (!sessions.containsKey(resource.getAccountId())) {
      throw new AppFabricServiceException("A session id has not been created for upload. Please call #init");
    }

    SessionInfo info = sessions.get(resource.getAccountId()).setStatus(DeployStatus.UPLOADING);
    try {
      OutputStream stream = info.getOutputStream();
      // Read the chunk from ByteBuffer and write it to file
      if (chunk != null) {
        byte[] buffer = new byte[chunk.remaining()];
        chunk.get(buffer);
        stream.write(buffer);
      } else {
        sessions.remove(resource.getAccountId());
        throw new AppFabricServiceException("Invalid chunk received.");
      }
    } catch (Throwable throwable) {
      LOG.warn(throwable.getMessage(), throwable);
      sessions.remove(resource.getAccountId());
      throw new AppFabricServiceException("Failed to write archive chunk.");
    }
  }

  /**
   * Finalizes the deployment of a archive. Once upload is completed, it will
   * start the pipeline responsible for verification and registration of archive resources.
   *
   * @param resource identifier to be finalized.
   */
  @Override
  public void deploy(AuthToken token, final ArchiveId resource) throws AppFabricServiceException {
    LOG.debug("Finishing deploy of application " + resource.toString());
    if (!sessions.containsKey(resource.getAccountId())) {
      throw new AppFabricServiceException("No information about archive being uploaded is available.");
    }

    final SessionInfo sessionInfo = sessions.get(resource.getAccountId());
    DeployStatus status = sessionInfo.getStatus();
    try {
      Id.Account id = Id.Account.from(resource.getAccountId());
      Location archiveLocation = sessionInfo.getArchiveLocation();
      sessionInfo.getOutputStream().close();
      sessionInfo.setStatus(DeployStatus.VERIFYING);
      Manager<Location, ApplicationWithPrograms> manager = managerFactory.create();

      ApplicationWithPrograms applicationWithPrograms = manager.deploy(id, archiveLocation).get();
      ApplicationSpecification specification = applicationWithPrograms.getAppSpecLoc().getSpecification();

      setupSchedules(resource.getAccountId(), specification);
      status = DeployStatus.DEPLOYED;

    } catch (Throwable e) {
      LOG.warn(e.getMessage(), e);

      status = DeployStatus.FAILED;
      if (e instanceof ExecutionException) {
        Throwable cause = e.getCause();

        if (cause instanceof ClassNotFoundException) {
          status.setMessage(String.format(UserMessages.getMessage(UserErrors.CLASS_NOT_FOUND), cause.getMessage()));
        } else if (cause instanceof IllegalArgumentException) {
          status.setMessage(String.format(UserMessages.getMessage(UserErrors.SPECIFICATION_ERROR), cause.getMessage()));
        } else {
          status.setMessage(cause.getMessage());
        }
      }

      status.setMessage(e.getMessage());
      throw new AppFabricServiceException(e.getMessage());
    } finally {
      save(sessionInfo.setStatus(status));
      sessions.remove(resource.getAccountId());
    }
  }

  /**
   * Returns status of deployment of archive.
   *
   * @param resource identifier
   * @return status of resource processing.
   * @throws AppFabricServiceException
   */
  @Override
  public DeploymentStatus dstatus(AuthToken token, ArchiveId resource) throws AppFabricServiceException {
    try {
      if (!sessions.containsKey(resource.getAccountId())) {
        SessionInfo info = retrieve(resource.getAccountId());
        DeploymentStatus status = new DeploymentStatus(info.getStatus().getCode(),
                                                       info.getStatus().getMessage());
        return status;
      } else {
        SessionInfo info = sessions.get(resource.getAccountId());
        DeploymentStatus status = new DeploymentStatus(info.getStatus().getCode(),
                                                       info.getStatus().getMessage());
        return status;
      }
    } catch (Throwable throwable) {
      LOG.warn(throwable.getMessage(), throwable);
      throw new AppFabricServiceException(throwable.getMessage());
    }
  }

  /**
   * Promotes a FAR from single node to cloud.
   *
   * @param id of the flow.
   * @return true if successful; false otherwise.
   * @throws AppFabricServiceException
   */
  @Override
  public boolean promote(AuthToken authToken, ArchiveId id, String hostname)
    throws AppFabricServiceException {

    try {
      Preconditions.checkArgument(!hostname.isEmpty(), "Empty hostname passed.");

      final Location appArchive = store.getApplicationArchiveLocation(Id.Application.from(id.getAccountId(),
                                                                                          id.getApplicationId()));
      if (appArchive == null || !appArchive.exists()) {
        throw new AppFabricServiceException("Unable to locate the application.");
      }

      String schema = "https";
      if ("localhost".equals(hostname)) {
        schema = "http";
      }

      int port = configuration.getInt(Constants.AppFabric.REST_PORT, 10007);
      String url = String.format("%s://%s:%d/app", schema, hostname, port);
      SimpleAsyncHttpClient client = new SimpleAsyncHttpClient.Builder()
        .setUrl(url)
        .setRequestTimeoutInMs((int) UPLOAD_TIMEOUT)
        .setHeader("X-Archive-Name", appArchive.getName())
        .setHeader("X-Continuuity-ApiKey", authToken.getToken())
        .build();

      try {
        Future<Response> future = client.put(new LocationBodyGenerator(appArchive));
        Response response = future.get(UPLOAD_TIMEOUT, TimeUnit.MILLISECONDS);
        if (response.getStatusCode() != 200) {
          throw new RuntimeException(response.getResponseBody());
        }
        return true;
      } finally {
        client.close();
      }
    } catch (Throwable throwable) {
      LOG.warn(throwable.getMessage(), throwable);
      throw new AppFabricServiceException(throwable.getLocalizedMessage());
    }
  }

  private static final class LocationBodyGenerator implements BodyGenerator {

    private final Location location;

    private LocationBodyGenerator(Location location) {
      this.location = location;
    }

    @Override
    public Body createBody() throws IOException {
      final InputStream input = location.getInputStream();

      return new Body() {
        @Override
        public long getContentLength() {
          try {
            return location.length();
          } catch (IOException e) {
            throw Throwables.propagate(e);
          }
        }

        @Override
        public long read(ByteBuffer buffer) throws IOException {
          // Fast path
          if (buffer.hasArray()) {
            int len = input.read(buffer.array(), buffer.arrayOffset() + buffer.position(), buffer.remaining());
            if (len > 0) {
              buffer.position(buffer.position() + len);
            }
            return len;
          }

          byte[] bytes = new byte[buffer.remaining()];
          int len = input.read(bytes);
          if (len < 0) {
            return len;
          }
          buffer.put(bytes, 0, len);
          return len;
        }

        @Override
        public void close() throws IOException {
          input.close();
        }
      };
    }
  }

  @Override
  public void removeApplication(AuthToken token, ProgramId identifier) throws AppFabricServiceException {
    try {
      Preconditions.checkNotNull(identifier, "No application id provided.");

      Id.Account accountId = Id.Account.from(identifier.getAccountId());
      final Id.Application appId = Id.Application.from(accountId, identifier.getApplicationId());

      // Check if all are stopped.
      checkAnyRunning(new Predicate<Id.Program>() {
        @Override
        public boolean apply(Id.Program programId) {
          return programId.getApplication().equals(appId);
        }
      }, Type.values());

      deleteProgramLocations(appId);

      Location appArchive = store.getApplicationArchiveLocation(appId);
      Preconditions.checkNotNull(appArchive, "Could not find the location of application", appId.getId());
      appArchive.delete();
      deleteMetrics(identifier.getAccountId(), identifier.getApplicationId());
      store.removeApplication(appId);
    } catch (Throwable  throwable) {
      LOG.warn(throwable.getMessage(), throwable);
      throw new AppFabricServiceException("Fail to delete program " + throwable.getMessage());
    }
  }

  /**
   * Check if any program that satisfy the given {@link Predicate} is running.
   *
   * @param predicate Get call on each running {@link Id.Program}.
   * @param types Types of program to check
   * @throws IllegalStateException if a program is running as defined by the predicate.
   */
  private void checkAnyRunning(Predicate<Id.Program> predicate, Type... types) {
    for (Type type : types) {
      for (Map.Entry<RunId, ProgramRuntimeService.RuntimeInfo> entry :  runtimeService.list(type).entrySet()) {
        Id.Program programId = entry.getValue().getProgramId();
        if (predicate.apply(programId)) {
          throw new IllegalStateException(String.format("Program still running: %s %s %s %s",
                                                        programId.getApplicationId(), type, programId.getId(),
                                                        entry.getValue().getController().getRunId()));
        }
      }
    }
  }

  /**
   * Delete the jar location of the program.
   *
   * @param appId        applicationId.
   * @throws IOException if there are errors with location IO
   */
  private void deleteProgramLocations(Id.Application appId) throws IOException, OperationException {
    ApplicationSpecification specification = store.getApplication(appId);

    Iterable<ProgramSpecification> programSpecs = Iterables.concat(specification.getFlows().values(),
                                                                   specification.getMapReduces().values(),
                                                                   specification.getProcedures().values(),
                                                                   specification.getWorkflows().values());

    for (ProgramSpecification spec : programSpecs){
      Type type = Type.typeOfSpecification(spec);
      Id.Program programId = Id.Program.from(appId, spec.getName());
      Location location = Programs.programLocation(locationFactory, appFabricDir, programId, type);
      location.delete();
    }
  }

  @Override
  public void removeAll(AuthToken token, String account) throws AppFabricServiceException {
    Preconditions.checkNotNull(account);
    // TODO: Is it the same as reset??
  }

  @Override
  public void reset(AuthToken token, String account) throws AppFabricServiceException {
    final Id.Account accountId;
    try {
      Preconditions.checkNotNull(account);
      accountId = Id.Account.from(account);

      // Check if any program is still running
      checkAnyRunning(new Predicate<Id.Program>() {
        @Override
        public boolean apply(Id.Program programId) {
          return programId.getAccountId().equals(accountId.getId());
        }
      }, Type.values());

      deleteMetrics(account);
      // delete all meta data
      store.removeAll(accountId);
      // delete queues data
      queueAdmin.dropAll();

      LOG.info("Deleting all data for account '" + account + "'.");
      dataSetAccessor.dropAll(DataSetAccessor.Namespace.USER);
      // NOTE: there could be services running at the moment that rely on the system datasets to be available
      dataSetAccessor.truncateAll(DataSetAccessor.Namespace.SYSTEM);

      LOG.info("All data for account '" + account + "' deleted.");
    } catch (Throwable throwable) {
      LOG.warn(throwable.getMessage(), throwable);
      throw new AppFabricServiceException(String.format(UserMessages.getMessage(UserErrors.RESET_FAIL),
                                                        throwable.getMessage()));
    }
  }


  @Override
  public void resumeSchedule(AuthToken token, ScheduleId identifier)
                                      throws AppFabricServiceException, TException {
    Preconditions.checkNotNull(identifier, "No program id provided.");
    scheduler.resumeSchedule(identifier.getId());
  }

  @Override
  public void suspendSchedule(AuthToken token, ScheduleId identifier)
                                       throws AppFabricServiceException, TException {
    Preconditions.checkNotNull(identifier, "No program id provided.");
    scheduler.suspendSchedule(identifier.getId());
  }

  @Override
  public List<ScheduleId> getSchedules(AuthToken token, ProgramId identifier)
                                       throws AppFabricServiceException, TException {
    Preconditions.checkNotNull(identifier, "No program id provided.");
    Id.Program programId = Id.Program.from(identifier.getAccountId(),
                                           identifier.getApplicationId(),
                                           identifier.getFlowId());
    Type programType = entityTypeToType(identifier);

    List<ScheduleId> scheduleIds = Lists.newArrayList();
    for (String id : scheduler.getScheduleIds(programId, programType)) {
      scheduleIds.add(new ScheduleId(id));
    }
    return scheduleIds;
  }

  @Override
  public List<ScheduleRunTime> getNextScheduledRunTime(AuthToken token, ProgramId identifier)
                                                       throws TException {
    Preconditions.checkNotNull(identifier, "No program id provided.");
    Id.Program programId = Id.Program.from(identifier.getAccountId(),
                                           identifier.getApplicationId(),
                                           identifier.getFlowId());
    Type programType = entityTypeToType(identifier);

    List<ScheduledRuntime> runtimes = scheduler.nextScheduledRuntime(programId, programType);
    List<ScheduleRunTime> r = Lists.newArrayList();
    for (ScheduledRuntime runtime : runtimes) {
      r.add(new ScheduleRunTime(new ScheduleId(runtime.getScheduleId()), runtime.getTime()));
    }
    return r;
  }

  @Override
  public void storeRuntimeArguments(AuthToken token, ProgramId identifier, Map<String, String> arguments)
                                    throws AppFabricServiceException, TException {
    Preconditions.checkNotNull(identifier, "No program id provided.");
    Id.Program programId = Id.Program.from(identifier.getAccountId(),
                                           identifier.getApplicationId(),
                                           identifier.getFlowId());
    try {
      store.storeRunArguments(programId, arguments);
    } catch (OperationException e) {
      LOG.warn("Error storing runtime args {}", e.getMessage(), e);
      throw new AppFabricServiceException(e.getMessage());
    }
  }


  @Override
  public Map<String, String> getRuntimeArguments(AuthToken token, ProgramId identifier)
                                                 throws AppFabricServiceException, TException {
    Preconditions.checkNotNull(identifier, "No program id provided.");
    Id.Program programId = Id.Program.from(identifier.getAccountId(),
                                           identifier.getApplicationId(),
                                           identifier.getFlowId());
    try {
      return store.getRunArguments(programId);
    } catch (OperationException e) {
      LOG.warn("Error getting runtime args {}", e.getMessage(), e);
      throw new AppFabricServiceException(e.getMessage());
    }
  }

  /**
   * Deletes metrics for a given account.
   *
   * @param accountId for which the metrics need to be reset.
   * @throws IOException throw due to issue in reseting metrics for
   * @throws TException on thrift errors while talking to thrift service
   * @throws MetadataServiceException on errors from metadata service
   */
  private void deleteMetrics(String accountId)
    throws IOException, TException, MetadataServiceException, OperationException {

<<<<<<< HEAD
    Collection<ApplicationSpecification> applications = this.store.getAllApplications(new Id.Account(accountId));
    Iterable<Discoverable> discoverables = this.discoveryServiceClient.discover(Constants.Service.METRICS);
=======
    List<Application> applications = this.mds.getApplications(accountId);
    Iterable<Discoverable> discoverables = this.discoveryServiceClient.discover(Constants.Service.GATEWAY);
>>>>>>> fc1efad7
    Discoverable discoverable = new TimeLimitEndpointStrategy(new RandomEndpointStrategy(discoverables),
                                                              DISCOVERY_TIMEOUT_SECONDS, TimeUnit.SECONDS).pick();

    if (discoverable == null) {
      LOG.error("Fail to get any metrics endpoint for deleting metrics.");
      return;
    }

    for (ApplicationSpecification application : applications){
      String url = String.format("http://%s:%d/metrics/app/%s",
                                 discoverable.getSocketAddress().getHostName(),
                                 discoverable.getSocketAddress().getPort(),
                                 application.getName());
      SimpleAsyncHttpClient client = new SimpleAsyncHttpClient.Builder()
        .setUrl(url)
        .setRequestTimeoutInMs((int) METRICS_SERVER_RESPONSE_TIMEOUT)
        .build();

      client.delete();
    }

    String url = String.format("http://%s:%d/metrics",
                               discoverable.getSocketAddress().getHostName(),
                               discoverable.getSocketAddress().getPort());

    SimpleAsyncHttpClient client = new SimpleAsyncHttpClient.Builder()
      .setUrl(url)
      .setRequestTimeoutInMs((int) METRICS_SERVER_RESPONSE_TIMEOUT)
      .build();
    client.delete();
  }


  private void deleteMetrics(String account, String application) throws IOException {
    Iterable<Discoverable> discoverables = this.discoveryServiceClient.discover(Constants.Service.GATEWAY);
    Discoverable discoverable = new TimeLimitEndpointStrategy(new RandomEndpointStrategy(discoverables),
                                                              DISCOVERY_TIMEOUT_SECONDS, TimeUnit.SECONDS).pick();

    if (discoverable == null) {
      LOG.error("Fail to get any metrics endpoint for deleting metrics.");
      return;
    }

    String url = String.format("http://%s:%d/metrics/app/%s",
                                    discoverable.getSocketAddress().getHostName(),
                                    discoverable.getSocketAddress().getPort(),
                                    application);
    LOG.debug("Deleting metrics for application {}", application);
    SimpleAsyncHttpClient client = new SimpleAsyncHttpClient.Builder()
      .setUrl(url)
      .setRequestTimeoutInMs((int) METRICS_SERVER_RESPONSE_TIMEOUT)
      .build();

    client.delete();
  }

  /**
   * Saves the {@link SessionInfo} to the filesystem.
   *
   * @param info to be saved.
   * @return true if and only if successful; false otherwise.
   */
  private boolean save(SessionInfo info) {
    try {
      Gson gson = new GsonBuilder().registerTypeAdapter(Location.class, new LocationCodec(locationFactory)).create();
      String accountId = info.getArchiveId().getAccountId();
      Location outputDir = locationFactory.create(archiveDir + "/" + accountId);
      if (!outputDir.exists()) {
        return false;
      }
      final Location sessionInfoFile = outputDir.append("session.json");
      OutputSupplier<Writer> writer = new OutputSupplier<Writer>() {
        @Override
        public Writer getOutput() throws IOException {
          return new OutputStreamWriter(sessionInfoFile.getOutputStream(), "UTF-8");
        }
      };

      Writer w = writer.getOutput();
      try {
        gson.toJson(info, w);
      } finally {
        Closeables.closeQuietly(w);
      }
    } catch (IOException e) {
      LOG.warn(e.getMessage(), e);
      return false;
    }
    return true;
  }

  /**
   * Retrieves a {@link SessionInfo} from the file system.
   *
   * @param accountId to which the
   * @return
   */
  @Nullable
  private SessionInfo retrieve(String accountId) {
    try {
      final Location outputDir = locationFactory.create(archiveDir + "/" + accountId);
      if (!outputDir.exists()) {
        return null;
      }
      final Location sessionInfoFile = outputDir.append("session.json");
      InputSupplier<Reader> reader = new InputSupplier<Reader>() {
        @Override
        public Reader getInput() throws IOException {
          return new InputStreamReader(sessionInfoFile.getInputStream(), "UTF-8");
        }
      };

      Gson gson = new GsonBuilder().registerTypeAdapter(Location.class, new LocationCodec(locationFactory)).create();
      Reader r = reader.getInput();
      try {
        SessionInfo info = gson.fromJson(r, SessionInfo.class);
        return info;
      } finally {
        Closeables.closeQuietly(r);
      }
    } catch (IOException e) {
      LOG.warn("Failed to retrieve session info for account.");
    }
    return null;
  }

  private void setupSchedules(String accountId, ApplicationSpecification specification)  throws IOException {

    for (Map.Entry<String, WorkflowSpecification> entry : specification.getWorkflows().entrySet()){
      Id.Program programId = Id.Program.from(accountId, specification.getName(), entry.getKey());
      if (!entry.getValue().getSchedules().isEmpty()) {
        scheduler.schedule(programId, Type.WORKFLOW, entry.getValue().getSchedules());
      }
    }
  }
}<|MERGE_RESOLUTION|>--- conflicted
+++ resolved
@@ -23,8 +23,6 @@
 import com.continuuity.app.program.Programs;
 import com.continuuity.app.program.RunRecord;
 import com.continuuity.app.program.Type;
-import com.continuuity.app.queue.QueueSpecification;
-import com.continuuity.app.queue.QueueSpecificationGenerator;
 import com.continuuity.app.runtime.ProgramController;
 import com.continuuity.app.runtime.ProgramRuntimeService;
 import com.continuuity.app.services.AppFabricService;
@@ -55,20 +53,12 @@
 import com.continuuity.internal.UserMessages;
 import com.continuuity.internal.app.deploy.SessionInfo;
 import com.continuuity.internal.app.deploy.pipeline.ApplicationWithPrograms;
-import com.continuuity.internal.app.queue.SimpleQueueSpecificationGenerator;
 import com.continuuity.internal.app.runtime.AbstractListener;
 import com.continuuity.internal.app.runtime.BasicArguments;
 import com.continuuity.internal.app.runtime.ProgramOptionConstants;
 import com.continuuity.internal.app.runtime.SimpleProgramOptions;
 import com.continuuity.internal.app.runtime.schedule.ScheduledRuntime;
 import com.continuuity.internal.app.runtime.schedule.Scheduler;
-import com.continuuity.internal.app.services.legacy.ConnectionDefinitionImpl;
-import com.continuuity.internal.app.services.legacy.FlowDefinitionImpl;
-import com.continuuity.internal.app.services.legacy.FlowStreamDefinitionImpl;
-import com.continuuity.internal.app.services.legacy.FlowletDefinitionImpl;
-import com.continuuity.internal.app.services.legacy.FlowletStreamDefinitionImpl;
-import com.continuuity.internal.app.services.legacy.FlowletType;
-import com.continuuity.internal.app.services.legacy.StreamNamerImpl;
 import com.continuuity.internal.filesystem.LocationCodec;
 import com.continuuity.metadata.MetadataServiceException;
 import com.continuuity.weave.api.RunId;
@@ -85,7 +75,6 @@
 import com.google.common.collect.Lists;
 import com.google.common.collect.Maps;
 import com.google.common.collect.Sets;
-import com.google.common.collect.Table;
 import com.google.common.io.Closeables;
 import com.google.common.io.InputSupplier;
 import com.google.common.io.OutputSupplier;
@@ -115,8 +104,6 @@
 import java.util.ArrayList;
 import java.util.Collection;
 import java.util.Collections;
-import java.util.HashMap;
-import java.util.HashSet;
 import java.util.List;
 import java.util.Map;
 import java.util.Set;
@@ -242,15 +229,8 @@
     return Type.valueOf(identifier.getType().name());
   }
 
-  private EntityType typeToEntityType(Type type) {
-    return EntityType.valueOf(type.name());
-  }
-
   /**
    * Starts a Program.
-   *
-   * @param token
-   * @param descriptor
    */
   @Override
   public synchronized RunIdentifier start(AuthToken token, ProgramDescriptor descriptor)
@@ -305,9 +285,6 @@
 
   /**
    * Checks the status of a Program.
-   *
-   * @param token
-   * @param id
    */
   @Override
   public synchronized ProgramStatus status(AuthToken token, ProgramId id)
@@ -316,7 +293,6 @@
     try {
       ProgramRuntimeService.RuntimeInfo runtimeInfo = findRuntimeInfo(id);
 
-      int version = 1;  // Note, how to get version?
       if (runtimeInfo == null) {
         return new ProgramStatus(id.getApplicationId(), id.getFlowId(), null,
                                  ProgramController.State.STOPPED.toString());
@@ -348,9 +324,6 @@
 
   /**
    * Stops a Program.
-   *
-   * @param token
-   * @param identifier
    */
   @Override
   public synchronized RunIdentifier stop(AuthToken token, ProgramId identifier)
@@ -371,11 +344,6 @@
 
   /**
    * Set number of instance of a flowlet.
-   *
-   * @param token
-   * @param identifier
-   * @param flowletId
-   * @param instances
    */
   @Override
   public void setInstances(AuthToken token, ProgramId identifier, String flowletId, short instances)
@@ -399,10 +367,6 @@
 
   /**
    * Get number of instance of a flowlet.
-   *
-   * @param token
-   * @param identifier
-   * @param flowletId
    */
   @Override
   public int getInstances(AuthToken token, ProgramId identifier, String flowletId)
@@ -437,8 +401,6 @@
 
   /**
    * Returns definition of a flow.
-   *
-   * @param id
    */
   @Override
   public String getSpecification(ProgramId id)
@@ -764,65 +726,6 @@
     }
   }
 
-  private void fillConnectionsAndStreams(final ProgramId id, final FlowSpecification spec,
-                                         final FlowDefinitionImpl def) {
-    List<ConnectionDefinitionImpl> connections = new ArrayList<ConnectionDefinitionImpl>();
-    // we gather streams across all connections, hence we need to eliminate duplicate streams hence using map
-    Map<String, FlowStreamDefinitionImpl> flowStreams = new HashMap<String, FlowStreamDefinitionImpl>();
-
-    QueueSpecificationGenerator generator =
-      new SimpleQueueSpecificationGenerator(new Id.Account(id.getAccountId()));
-    Table<QueueSpecificationGenerator.Node, String, Set<QueueSpecification>> queues =  generator.create(spec);
-
-    for (Table.Cell<QueueSpecificationGenerator.Node, String, Set<QueueSpecification>> conSet : queues.cellSet()) {
-      for (QueueSpecification queueSpec : conSet.getValue()) {
-        String srcName = conSet.getRowKey().getName();
-        String destName = conSet.getColumnKey();
-        FlowletStreamDefinitionImpl from;
-        if (!spec.getFlowlets().containsKey(srcName)) {
-          from =  new FlowletStreamDefinitionImpl(srcName);
-          flowStreams.put(srcName, new FlowStreamDefinitionImpl(srcName, null));
-        } else {
-          from =  new FlowletStreamDefinitionImpl(srcName, queueSpec.getQueueName().getSimpleName());
-        }
-        FlowletStreamDefinitionImpl to = new FlowletStreamDefinitionImpl(destName,
-                                                                         queueSpec.getQueueName().getSimpleName());
-        connections.add(new ConnectionDefinitionImpl(from, to));
-      }
-    }
-    def.setConnections(connections);
-    def.setFlowStreams(new ArrayList<FlowStreamDefinitionImpl>(flowStreams.values()));
-
-    new StreamNamerImpl().name(id.getAccountId(), def);
-  }
-
-  private void fillFlowletsAndDataSets(final FlowSpecification flowSpec, final FlowDefinitionImpl flowDef) {
-    Set<String> datasets = new HashSet<String>();
-    List<FlowletDefinitionImpl> flowlets = new ArrayList<FlowletDefinitionImpl>();
-
-    for (FlowletDefinition flowletSpec : flowSpec.getFlowlets().values()) {
-      datasets.addAll(flowletSpec.getDatasets());
-
-      FlowletDefinitionImpl flowletDef = new FlowletDefinitionImpl();
-      flowletDef.setClassName(flowletSpec.getFlowletSpec().getClassName());
-      if (flowletSpec.getInputs().isEmpty()) {
-        flowletDef.setFlowletType(FlowletType.SOURCE);
-      } else if (flowletSpec.getOutputs().isEmpty()) {
-        flowletDef.setFlowletType(FlowletType.SINK);
-      } else {
-        flowletDef.setFlowletType(FlowletType.COMPUTE);
-      }
-
-      flowletDef.setInstances(flowletSpec.getInstances());
-      flowletDef.setName(flowletSpec.getFlowletSpec().getName());
-
-      flowlets.add(flowletDef);
-    }
-
-    flowDef.setFlowlets(flowlets);
-    flowDef.setDatasets(datasets);
-  }
-
   /**
    * Returns run information for a given Runnable id.
    *
@@ -858,8 +761,6 @@
 
   /**
    * Returns run information for a given flow id.
-   *
-   * @param id
    */
   @Override
   public void stopAll(String id) throws AppFabricServiceException, TException {
@@ -1025,14 +926,10 @@
     try {
       if (!sessions.containsKey(resource.getAccountId())) {
         SessionInfo info = retrieve(resource.getAccountId());
-        DeploymentStatus status = new DeploymentStatus(info.getStatus().getCode(),
-                                                       info.getStatus().getMessage());
-        return status;
+        return new DeploymentStatus(info.getStatus().getCode(), info.getStatus().getMessage());
       } else {
         SessionInfo info = sessions.get(resource.getAccountId());
-        DeploymentStatus status = new DeploymentStatus(info.getStatus().getCode(),
-                                                       info.getStatus().getMessage());
-        return status;
+        return new DeploymentStatus(info.getStatus().getCode(), info.getStatus().getMessage());
       }
     } catch (Throwable throwable) {
       LOG.warn(throwable.getMessage(), throwable);
@@ -1341,13 +1238,8 @@
   private void deleteMetrics(String accountId)
     throws IOException, TException, MetadataServiceException, OperationException {
 
-<<<<<<< HEAD
     Collection<ApplicationSpecification> applications = this.store.getAllApplications(new Id.Account(accountId));
-    Iterable<Discoverable> discoverables = this.discoveryServiceClient.discover(Constants.Service.METRICS);
-=======
-    List<Application> applications = this.mds.getApplications(accountId);
     Iterable<Discoverable> discoverables = this.discoveryServiceClient.discover(Constants.Service.GATEWAY);
->>>>>>> fc1efad7
     Discoverable discoverable = new TimeLimitEndpointStrategy(new RandomEndpointStrategy(discoverables),
                                                               DISCOVERY_TIMEOUT_SECONDS, TimeUnit.SECONDS).pick();
 
@@ -1441,9 +1333,6 @@
 
   /**
    * Retrieves a {@link SessionInfo} from the file system.
-   *
-   * @param accountId to which the
-   * @return
    */
   @Nullable
   private SessionInfo retrieve(String accountId) {
@@ -1463,8 +1352,7 @@
       Gson gson = new GsonBuilder().registerTypeAdapter(Location.class, new LocationCodec(locationFactory)).create();
       Reader r = reader.getInput();
       try {
-        SessionInfo info = gson.fromJson(r, SessionInfo.class);
-        return info;
+        return gson.fromJson(r, SessionInfo.class);
       } finally {
         Closeables.closeQuietly(r);
       }
