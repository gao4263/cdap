/*
 * Utilities
 */

define([], function () {

	Em.debug('Loading Util');

	$.timeago = $.timeago || function () {};
	$.timeago.settings.strings.seconds = '%d seconds';
	$.timeago.settings.strings.minute = 'About a minute';
	$.timeago.settings.refreshMillis = 0;

	Date.prototype.ISO8601 = function (date) {
		date = date || this;
		var pad_two = function(n) {
			return (n < 10 ? '0' : '') + n;
		};
		var pad_three = function(n) {
			return (n < 100 ? '0' : '') + (n < 10 ? '0' : '') + n;
		};
		return [
			date.getUTCFullYear(), '-',
			pad_two(date.getUTCMonth() + 1), '-',
			pad_two(date.getUTCDate()), 'T',
			pad_two(date.getUTCHours()), ':',
			pad_two(date.getUTCMinutes()), ':',
			pad_two(date.getUTCSeconds()), '.',
			pad_three(date.getUTCMilliseconds()), 'Z'
		].join('');
	};

	var Util = Em.Object.extend({

		parseQueryString: function (path) {

			var result = {};
			var qs = path.split('?')[1];
			if (!qs) {
				return result;
			}

			var pairs = qs.split('&'), pair;
			var i = pairs.length;
			while (i--) {
				pair = pairs[i].split('=');
				result[pair[0]] = pair[1];
			}

			return result;

		},

		Cookie: $.cookie,

		Upload: Em.Object.create({

			processing: false,
			resource_identifier: null,
			fileQueue: [],
			entityType: null,

			configure: function () {

				function ignoreDrag(e) {
					e.originalEvent.stopPropagation();
					e.originalEvent.preventDefault();
				}

				var self = this;
				var element = $('body');

				function drop (e) {
					ignoreDrag(e);

					C.Util.interrupt();

					if (!C.Util.Upload.processing) {
						var dt = e.originalEvent.dataTransfer;
						C.Util.Upload.sendFiles(dt.files, self.get('entityType'));
						$('#far-upload-alert').hide();
					}
				}

				element.bind('dragover', function (e) {

					ignoreDrag(e);
					$('#drop-hover').fadeIn();

				})
				.bind('dragover', ignoreDrag)
				.bind('drop', drop)
				.bind('keydown', function (e) {
					if (e.keyCode === 27) {
						$('#drop-hover').fadeOut();
					}
				});

			},

			__sendFile: function () {

				var file = this.fileQueue.shift();
				if (file === undefined) {
					window.location.reload();
					return;
				}

				var xhr = new XMLHttpRequest();
				var uploadProg = xhr.upload || xhr;

				uploadProg.addEventListener('progress', function (e) {

					if (e.type === 'progress') {
						var pct = Math.round((e.loaded / e.total) * 100);
						$('#far-upload-status').html(pct + '% Uploaded...');
					}

				});

				xhr.open('POST', '/upload/' + file.name, true);
				xhr.setRequestHeader("Content-type", "application/octet-stream");
				xhr.send(file);
				xhr.onreadystatechange = function () {
					if (xhr.readyState === 4 && xhr.responseText === 'OK') {
						$('#drop-hover').fadeOut();
						window.location.reload();
					} else {
						C.Modal.show("Deployment Error", xhr.responseText);
						$('#drop-hover').fadeOut(function () {
							$('#drop-label').show();
							$('#drop-loading').hide();
						});
					}
				};
			},

			sendFiles: function (files, type) {

				this.set('entityType', type);

				this.fileQueue = [];
				for (var i = 0; i < files.length; i ++) {
					this.fileQueue.push(files[i]);
				}

				if (files.length > 0) {
					this.__sendFile();
				}
			}
		}),

		updateAggregates: function (models, http, controller) {

			var j, k, metrics, map = {};
			var queries = [];

			var max = 60;

			for (j = 0; j < models.length; j ++) {

				metrics = Em.keys(models[j].get('aggregates') || {});

				for (var k = 0; k < metrics.length; k ++) {

						map[metrics[k]] = models[j];
						queries.push(metrics[k] + '?aggregate=true');

				}

			}
			if (queries.length) {
				http.post('metrics', queries, function (response) {
					controller.set('aggregatesCompleted', true);
					if (response.result) {

						var result = response.result;

						var i, k, data, path, label;
						for (i = 0; i < result.length; i ++) {
							path = result[i].path.split('?')[0];
							label = map[path].get('aggregates')[path];
							if (label) {
								map[path].setMetric(label, result[i].result.data);
							}
						}
					}
				});
			} else {
				controller.set('aggregatesCompleted', true);
			}

		},

		updateTimeSeries: function (models, http, controller) {

			var j, k, metrics, count, map = {};
			var queries = [];

			var max = 60, start;
			var now = new Date().getTime();

			// Add a two second buffer to make sure we have a full response.
			start = now - ((C.__timeRange + 2) * 1000);
			start = Math.floor(start / 1000);

			for (j = 0; j < models.length; j ++) {

				metrics = Em.keys(models[j].get('timeseries') || {});

				for (var k = 0; k < metrics.length; k ++) {

					if (models[j].get('timeseries').get(metrics[k])) {

						count = max - models[j].get('timeseries').get(metrics[k]).length;
						count = count || 1;

					} else {

						models[j].get('timeseries').set(metrics[k], []);
						count = max;

					}

					// Hax. Server treats end = start + count (no downsample yet)
					count = C.__timeRange;

					map[metrics[k]] = models[j];
					queries.push(metrics[k] + '?start=' + start + '&count=' + count);

				}

			}

			if (queries.length) {

				http.post('metrics', queries, function (response) {

					controller.set('timeseriesCompleted', true);
					if (response.result) {

						var result = response.result;

						var i, k, data, path;
						for (i = 0; i < result.length; i ++) {

							path = result[i].path.split('?')[0];

							if (!result[i].error) {

								data = result[i].result.data, k = data.length;

								while(k --) {
									data[k] = data[k].value;
								}

								map[path].get('timeseries').set(path, data);

								/*
								SOMEDAY: Use count to reduce traffic.

								var mapped = map[path].get('timeseries');
								var ts = mapped.get(path);

								ts.shift(data.length);
								ts = ts.concat(data);

								mapped.set(path, ts);
								*/

							}

						}
					}

				});
			} else {
				controller.set('timeseriesCompleted', true);
			}

		},

		updateRates: function (models, http, controller) {

			var j, k, metrics, count, map = {};
			var queries = [];

			var max = 1, start;
			var now = new Date().getTime();
			var count = 5;

			start = now - ((count + 2) * 1000);
			start = Math.floor(start / 1000);

			for (j = 0; j < models.length; j ++) {

				metrics = Em.keys(models[j].get('rates') || {});

				for (var k = 0; k < metrics.length; k ++) {

					map[metrics[k]] = models[j];
					queries.push(metrics[k] + '?start=' + start + '&count=' + count);

				}

			}

			if (queries.length) {

				http.post('metrics', queries, function (response) {
					controller.set('ratesCompleted', true);
					if (response.result) {

						var result = response.result;

						var i, k, data, path, label;
						for (i = 0; i < result.length; i ++) {

							path = result[i].path.split('?')[0];

							if (!result[i].error) {

								data = result[i].result.data, k = data.length;

								// Averages over the values returned (count)

								var total = 0;
								while(k --) {
									total += data[k].value;
								}
								label = map[path].get('rates')[path];
								if (label) {
									map[path].setMetric(label, total / data.length);
								}
							}
						}
					}

				});
			} else {
				controller.set('ratesCompleted', true);
			}

		},

		sparkline: function (widget, data, w, h, percent, shade) {

			var allData = [], length = 0;
			for (var i in this.series) {
				allData = allData.concat(this.series[i]);
				if (this.series[i].length > length) {
					length = this.series[i].length;
				}
			}
			var max = d3.max(allData) || 9;
			var min = d3.min(allData) || -1;
			var extend = Math.round(w / data.length);

			var margin = 5;
			var yBuffer = 0.0;
			var y, x;

			x = d3.scale.linear();//.domain([0, data.length]).range([0, w]);
			y = d3.scale.linear();

			var vis = widget
				.append("svg:svg")
				.attr('width', '100%')
				.attr('height', '100%')
				.attr('preserveAspectRatio', 'none');

			var g = vis.append("svg:g");
			var line = d3.svg.line().interpolate("monotone")
				.x(function(d,i) { return x(i); })
				.y(function(d) { return y(d); });

			if (percent || shade) {
				var area = d3.svg.area()
					.x(line.x())
					.y1(line.y())
					.y0(y(0));
				g.append("svg:path").attr('class', 'sparkline-area').attr("d", area(data));
			}

			g.append("svg:path").attr('class', 'sparkline-data').attr("d", line(data));

			return {
				g: g,
				percent: percent,
				shade: shade,
				series: {}, // Need to store to track data boundaries
				update: function (name, data) {

					this.series[name] = data;

					var allData = [], length = 0;
					for (var i in this.series) {
						allData = allData.concat(this.series[i]);
						if (this.series[i].length > length) {
							length = this.series[i].length;
						}
					}
					var max = d3.max(allData) || 100;
					var min = d3.min(allData) || 0;
					var extend = Math.round(w / data.length);

					var yBuffer = 0.0;
					var y, x;

					x = d3.scale.linear().domain([0, length]).range([0 - extend, w - extend]);

					if (this.percent) {
						y = d3.scale.linear()
							.domain([100, 0])
							.range([margin, h - margin]);
					} else {
						if ((max - min) === 0) {
							if (data[0]) {
								max = data[0] + data[0] * 0.1;
								min = data[0] - data[0] * 0.1;
							} else {
								max = 10;
								min = 0;
							}
						}
						y = d3.scale.linear()
							.domain([max + (max * yBuffer), min - (min * yBuffer)])
							.range([margin, h - margin]);
					}

					var line = d3.svg.line().interpolate("monotone")
						.x(function(d,i) { return x(i); })
						.y(function(d) { return y(d); });

					if (this.percent || this.shade) {
						var area = d3.svg.area().interpolate("monotone")
							.x(line.x())
							.y1(line.y())
							.y0(y(-100));

						this.g.selectAll("path.sparkline-area")
							.data([data])
							.attr("transform", "translate(" + x(1) + ")")
							.attr("d", area)
							.transition()
							.ease("linear")
							.duration(1000)
							.attr("transform", "translate(" + x(0) + ")");
					}

					this.g.selectAll("path.sparkline-data")
						.data([data])
						.attr("transform", "translate(" + x(1) + ")")
						.attr("d", line)
						.transition()
						.ease("linear")
						.duration(1000)
						.attr("transform", "translate(" + x(0) + ")");


				}
			};
		},
		number: function (value) {

			value = Math.abs(value);

			if (value > 1000000000) {
				var digits = 3 - (Math.round(value / 1000000000) + '').length;
				digits = digits < 0 ? 2 : digits;
				value = value / 1000000000;
				var rounded = Math.round(value * Math.pow(10, digits)) / Math.pow(10, digits);
				return [rounded, 'B'];

			} else if (value > 1000000) {
				var digits = 3 - (Math.round(value / 1000000) + '').length;
				digits = digits < 0 ? 2 : digits;
				value = value / 1000000;
				var rounded = Math.round(value * Math.pow(10, digits)) / Math.pow(10, digits);
				return [rounded, 'M'];

			} else if (value > 1000) {
				var digits = 3 - (Math.round(value / 1000) + '').length;
				digits = digits < 0 ? 2 : digits;
				value = value / 1000;
				var rounded = Math.round(value * Math.pow(10, digits)) / Math.pow(10, digits);
				return [rounded, 'K'];

			}

			var digits = 3 - (value + '').length;
			digits = digits < 0 ? 2 : digits;
			var rounded = Math.round(value * Math.pow(10, digits)) / Math.pow(10, digits);

			return [rounded, ''];

		},
		numberArrayToString: function(value) {
			return this.number(value).join('');
		},

		bytes: function (value) {

			if (value > 1073741824) {
				value /= 1073741824;
				return [((Math.round(value * 100) / 100)), 'GB'];
			} else if (value > 1048576) {
				value /= 1048576;
				return [((Math.round(value * 100) / 100)), 'MB'];
			} else if (value > 1024) {
				value /= 1024;
				return [((Math.round(value * 10) / 10)), 'KB'];
			}

			return [value, 'B'];
		},

		interrupt: function () {

			$('#drop-border').addClass('hidden');

			$('#drop-label').hide();
			$('#drop-loading').show();
			$('#drop-hover').show();

		},

		proceed: function (done) {

			$('#drop-hover').fadeOut(function () {

				$('#drop-border').removeClass('hidden');

				$('#drop-label').show();
				$('#drop-loading').hide();
				if (typeof done === 'function') {
					done();
				}
			});

		},

		/**
		 * Pauses the thread for a predetermined amount of time, useful whenever execution needs to be
		 * delayed.
		 * @param  {number} milliseconds
		 */
		threadSleep: function (milliseconds) {
			var time = new Date().getTime() + milliseconds;
			while (new Date().getTime() <= time) {

				$.noop();

			}
		},

		reset: function () {

			C.Modal.show(
				"Reset Reactor",
				"You are about to DELETE ALL CONTINUUITY DATA on your Reactor." +
					" Are you sure you would like to do this?",
				function () {

					C.Util.interrupt();

<<<<<<< HEAD
					$.ajax({
						url: '/rest/apps',
						type: 'DELETE'
					}).done(function (response, status) {
						if (response.error) {
							C.Util.proceed(function () {
								C.Modal.show("Reset Error", response.error.message);
							});
						} else {
=======
					jQuery.ajax({
						url: '/unrecoverable/reset',
						type: 'POST'
					}).done(function (response, status) {

						if (response === "OK") {
>>>>>>> 07326042
							window.location = '/';
						} else {
							C.Util.proceed(function () {
								C.Modal.show("Reset Error", response);
							});
						}

					}).fail(function (xhr, status, error) {

						C.Util.proceed(function () {
<<<<<<< HEAD
							C.Modal.show("Reset Error", error.message);
=======
							setTimeout(function () {
								C.Modal.show("Reset Error", xhr.responseText);
							}, 500);
>>>>>>> 07326042
						});
					});

				});
			return false;
		}
	});

	return Util.create();

});<|MERGE_RESOLUTION|>--- conflicted
+++ resolved
@@ -564,24 +564,13 @@
 
 					C.Util.interrupt();
 
-<<<<<<< HEAD
+
 					$.ajax({
-						url: '/rest/apps',
-						type: 'DELETE'
-					}).done(function (response, status) {
-						if (response.error) {
-							C.Util.proceed(function () {
-								C.Modal.show("Reset Error", response.error.message);
-							});
-						} else {
-=======
-					jQuery.ajax({
 						url: '/unrecoverable/reset',
 						type: 'POST'
 					}).done(function (response, status) {
 
 						if (response === "OK") {
->>>>>>> 07326042
 							window.location = '/';
 						} else {
 							C.Util.proceed(function () {
@@ -592,13 +581,11 @@
 					}).fail(function (xhr, status, error) {
 
 						C.Util.proceed(function () {
-<<<<<<< HEAD
-							C.Modal.show("Reset Error", error.message);
-=======
+
 							setTimeout(function () {
 								C.Modal.show("Reset Error", xhr.responseText);
 							}, 500);
->>>>>>> 07326042
+
 						});
 					});
 
