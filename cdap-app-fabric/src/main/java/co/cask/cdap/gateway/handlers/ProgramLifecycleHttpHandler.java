/*
 * Copyright © 2014-2015 Cask Data, Inc.
 *
 * Licensed under the Apache License, Version 2.0 (the "License"); you may not
 * use this file except in compliance with the License. You may obtain a copy of
 * the License at
 *
 * http://www.apache.org/licenses/LICENSE-2.0
 *
 * Unless required by applicable law or agreed to in writing, software
 * distributed under the License is distributed on an "AS IS" BASIS, WITHOUT
 * WARRANTIES OR CONDITIONS OF ANY KIND, either express or implied. See the
 * License for the specific language governing permissions and limitations under
 * the License.
 */

package co.cask.cdap.gateway.handlers;

import co.cask.cdap.api.ProgramSpecification;
import co.cask.cdap.api.flow.FlowSpecification;
import co.cask.cdap.api.flow.FlowletDefinition;
import co.cask.cdap.api.metrics.MetricStore;
import co.cask.cdap.api.schedule.ScheduleSpecification;
import co.cask.cdap.api.service.ServiceSpecification;
import co.cask.cdap.app.ApplicationSpecification;
import co.cask.cdap.app.mapreduce.MRJobInfoFetcher;
import co.cask.cdap.app.program.Programs;
import co.cask.cdap.app.runtime.ProgramController;
import co.cask.cdap.app.runtime.ProgramRuntimeService;
import co.cask.cdap.app.store.Store;
import co.cask.cdap.common.app.RunIds;
import co.cask.cdap.common.conf.CConfiguration;
import co.cask.cdap.common.conf.Constants;
import co.cask.cdap.common.exception.NotFoundException;
import co.cask.cdap.common.exception.ProgramNotFoundException;
import co.cask.cdap.common.namespace.NamespacedLocationFactory;
import co.cask.cdap.config.PreferencesStore;
import co.cask.cdap.data2.transaction.queue.QueueAdmin;
import co.cask.cdap.gateway.auth.Authenticator;
import co.cask.cdap.gateway.handlers.util.AbstractAppFabricHttpHandler;
import co.cask.cdap.internal.UserErrors;
import co.cask.cdap.internal.UserMessages;
import co.cask.cdap.internal.app.ApplicationSpecificationAdapter;
import co.cask.cdap.internal.app.runtime.ProgramOptionConstants;
import co.cask.cdap.internal.app.runtime.adapter.AdapterService;
import co.cask.cdap.internal.app.runtime.flow.FlowUtils;
import co.cask.cdap.internal.app.runtime.schedule.Scheduler;
import co.cask.cdap.internal.app.services.ProgramLifecycleService;
import co.cask.cdap.internal.app.services.PropertiesResolver;
import co.cask.cdap.proto.Containers;
import co.cask.cdap.proto.Id;
import co.cask.cdap.proto.Instances;
import co.cask.cdap.proto.MRJobInfo;
import co.cask.cdap.proto.NotRunningProgramLiveInfo;
import co.cask.cdap.proto.ProgramLiveInfo;
import co.cask.cdap.proto.ProgramRecord;
import co.cask.cdap.proto.ProgramRunStatus;
import co.cask.cdap.proto.ProgramStatus;
import co.cask.cdap.proto.ProgramType;
import co.cask.cdap.proto.RunRecord;
import co.cask.cdap.proto.ServiceInstances;
import co.cask.cdap.proto.codec.ScheduleSpecificationCodec;
import co.cask.http.HttpResponder;
import com.google.common.base.Charsets;
import com.google.common.base.Preconditions;
import com.google.common.base.Throwables;
import com.google.common.collect.ImmutableMap;
import com.google.gson.Gson;
import com.google.gson.GsonBuilder;
import com.google.gson.JsonObject;
import com.google.gson.JsonSyntaxException;
import com.google.gson.reflect.TypeToken;
import com.google.inject.Inject;
import com.google.inject.Singleton;
import org.apache.twill.filesystem.Location;
import org.jboss.netty.buffer.ChannelBuffer;
import org.jboss.netty.buffer.ChannelBufferInputStream;
import org.jboss.netty.handler.codec.http.HttpRequest;
import org.jboss.netty.handler.codec.http.HttpResponseStatus;
import org.slf4j.Logger;
import org.slf4j.LoggerFactory;

import java.io.FileNotFoundException;
import java.io.IOException;
import java.io.InputStreamReader;
import java.io.Reader;
import java.util.ArrayList;
import java.util.Collection;
import java.util.EnumSet;
import java.util.List;
import java.util.Map;
import java.util.concurrent.TimeUnit;
import javax.annotation.Nullable;
import javax.ws.rs.DELETE;
import javax.ws.rs.DefaultValue;
import javax.ws.rs.GET;
import javax.ws.rs.POST;
import javax.ws.rs.PUT;
import javax.ws.rs.Path;
import javax.ws.rs.PathParam;
import javax.ws.rs.QueryParam;

/**
 * {@link co.cask.http.HttpHandler} to manage program lifecycle for v3 REST APIs
 */
@Singleton
@Path(Constants.Gateway.API_VERSION_3 + "/namespaces/{namespace-id}")
public class ProgramLifecycleHttpHandler extends AbstractAppFabricHttpHandler {
  private static final Logger LOG = LoggerFactory.getLogger(ProgramLifecycleHttpHandler.class);

  /**
   * App fabric output directory.
   */
  private final String appFabricDir;
  private final ProgramLifecycleService lifecycleService;
  private final QueueAdmin queueAdmin;
  private final PreferencesStore preferencesStore;
  private final NamespacedLocationFactory namespacedLocationFactory;
  private final PropertiesResolver propertiesResolver;
  private final AdapterService adapterService;
  private final MetricStore metricStore;
  private final MRJobInfoFetcher mrJobInfoFetcher;

  /**
   * Convenience class for representing the necessary components for retrieving status
   */
  private class StatusMap {
    private String status = null;
    private String error = null;
    private Integer statusCode = null;

    private StatusMap(String status, String error, int statusCode) {
      this.status = status;
      this.error = error;
      this.statusCode = statusCode;
    }

    public StatusMap() { }

    public int getStatusCode() {
      return statusCode;
    }

    public String getError() {
      return error;
    }

    public String getStatus() {
      return status;
    }

    public void setStatusCode(int statusCode) {
      this.statusCode = statusCode;
    }

    public void setError(String error) {
      this.error = error;
    }

    public void setStatus(String status) {
      this.status = status;
    }
  }

  /**
   * Json serializer.
   */
  protected static final Gson GSON = ApplicationSpecificationAdapter.addTypeAdapters(new GsonBuilder())
    .registerTypeAdapter(ScheduleSpecification.class, new ScheduleSpecificationCodec())
    .create();

  /**
   * Store manages non-runtime lifecycle.
   */
  protected final Store store;

  /**
   * Runtime program service for running and managing programs.
   */
  protected final ProgramRuntimeService runtimeService;

  /**
   * Scheduler provides ability to schedule/un-schedule the jobs.
   */
  protected final Scheduler scheduler;

  @Inject
  public ProgramLifecycleHttpHandler(Authenticator authenticator, Store store,
                                     CConfiguration cConf, ProgramRuntimeService runtimeService,
                                     ProgramLifecycleService lifecycleService,
                                     QueueAdmin queueAdmin,
                                     Scheduler scheduler, PreferencesStore preferencesStore,
                                     NamespacedLocationFactory namespacedLocationFactory,
                                     MRJobInfoFetcher mrJobInfoFetcher,
                                     PropertiesResolver propertiesResolver, AdapterService adapterService,
                                     MetricStore metricStore) {
    super(authenticator);
    this.namespacedLocationFactory = namespacedLocationFactory;
    this.store = store;
    this.runtimeService = runtimeService;
    this.lifecycleService = lifecycleService;
    this.metricStore = metricStore;
    this.appFabricDir = cConf.get(Constants.AppFabric.OUTPUT_DIR);
    this.queueAdmin = queueAdmin;
    this.scheduler = scheduler;
    this.preferencesStore = preferencesStore;
    this.mrJobInfoFetcher = mrJobInfoFetcher;
    this.propertiesResolver = propertiesResolver;
    this.adapterService = adapterService;
  }

  /**
   * Relays job-level and task-level information about a particular MapReduce program run.
   */
  @GET
  @Path("/apps/{app-id}/mapreduce/{mapreduce-id}/runs/{run-id}/info")
  public void getMapReduceInfo(HttpRequest request, HttpResponder responder,
                               @PathParam("namespace-id") String namespaceId,
                               @PathParam("app-id") String appId,
                               @PathParam("mapreduce-id") String mapreduceId,
                               @PathParam("run-id") String runId) {
    try {
      Id.Program programId = Id.Program.from(namespaceId, appId, ProgramType.MAPREDUCE, mapreduceId);
      Id.Run run = new Id.Run(programId, runId);
      ApplicationSpecification appSpec = store.getApplication(programId.getApplication());
      if (appSpec == null) {
        throw new NotFoundException(programId.getApplication());
      }
      if (!appSpec.getMapReduce().containsKey(mapreduceId)) {
        throw new NotFoundException(programId);
      }
      RunRecord runRecord = store.getRun(programId, runId);
      if (runRecord == null) {
        throw new NotFoundException(run);
      }

      MRJobInfo mrJobInfo = mrJobInfoFetcher.getMRJobInfo(run);

      mrJobInfo.setState(runRecord.getStatus().name());
      // Multiple startTs / endTs by 1000, to be consistent with Task-level start/stop times returned by JobClient
      // in milliseconds. RunRecord returns seconds value.
      mrJobInfo.setStartTime(TimeUnit.SECONDS.toMillis(runRecord.getStartTs()));
      Long stopTs = runRecord.getStopTs();
      if (stopTs != null) {
        mrJobInfo.setStopTime(TimeUnit.SECONDS.toMillis(stopTs));
      }

      responder.sendJson(HttpResponseStatus.OK, mrJobInfo);
    } catch (NotFoundException e) {
      LOG.warn("NotFoundException while getting MapReduce Run info.", e);
      responder.sendString(HttpResponseStatus.NOT_FOUND, e.getMessage());
    } catch (Exception e) {
      LOG.error("Failed to get run history for runId: {}", runId, e);
      responder.sendString(HttpResponseStatus.INTERNAL_SERVER_ERROR, e.getMessage());
    }
  }

  /**
   * Returns status of a type specified by the type{flows,workflows,mapreduce,spark,services,schedules}.
   */
  @GET
  @Path("/apps/{app-id}/{type}/{id}/status")
  public void getStatus(HttpRequest request, HttpResponder responder,
                        @PathParam("namespace-id") String namespaceId,
                        @PathParam("app-id") String appId,
                        @PathParam("type") String type,
                        @PathParam("id") String id) {

    if (type.equals("schedules")) {
      getScheduleStatus(responder, appId, namespaceId, id);
      return;
    }

    try {
      ProgramType programType = ProgramType.valueOfCategoryName(type);
      Id.Program program = Id.Program.from(namespaceId, appId, programType, id);
      StatusMap statusMap = getStatus(program);
      // If status is null, then there was an error
      if (statusMap.getStatus() == null) {
        responder.sendString(HttpResponseStatus.valueOf(statusMap.getStatusCode()), statusMap.getError());
        return;
      }
      Map<String, String> status = ImmutableMap.of("status", statusMap.getStatus());
      responder.sendJson(HttpResponseStatus.OK, status);
    } catch (SecurityException e) {
      responder.sendStatus(HttpResponseStatus.UNAUTHORIZED);
    } catch (Throwable e) {
      LOG.error("Got exception:", e);
      responder.sendStatus(HttpResponseStatus.INTERNAL_SERVER_ERROR);
    }
  }

  private void getScheduleStatus(HttpResponder responder, String appId, String namespaceId, String scheduleName) {
    try {
      ApplicationSpecification appSpec = store.getApplication(Id.Application.from(namespaceId, appId));
      if (appSpec == null) {
        responder.sendString(HttpResponseStatus.NOT_FOUND, "App: " + appId + " not found");
        return;
      }

      ScheduleSpecification scheduleSpec = appSpec.getSchedules().get(scheduleName);
      if (scheduleSpec == null) {
        responder.sendString(HttpResponseStatus.NOT_FOUND, "Schedule: " + scheduleName + " not found");
        return;
      }

      String programName = scheduleSpec.getProgram().getProgramName();
      ProgramType programType = ProgramType.valueOfSchedulableType(scheduleSpec.getProgram().getProgramType());
      Id.Program programId = Id.Program.from(namespaceId, appId, programType, programName);
      JsonObject json = new JsonObject();
      json.addProperty("status", scheduler.scheduleState(programId, programId.getType().getSchedulableType(),
                                                         scheduleName).toString());
      responder.sendJson(HttpResponseStatus.OK, json);
    } catch (SecurityException e) {
      responder.sendStatus(HttpResponseStatus.UNAUTHORIZED);
    } catch (Throwable e) {
      LOG.error("Got exception:", e);
      responder.sendStatus(HttpResponseStatus.INTERNAL_SERVER_ERROR);
    }
  }

  /**
   * Stops the particular run of the Workflow or MapReduce program.
   */
  @POST
  @Path("/apps/{app-id}/{type}/{id}/runs/{run-id}/stop")
  public void performRunLevelStop(HttpRequest request, HttpResponder responder,
                                  @PathParam("namespace-id") String namespaceId,
                                  @PathParam("app-id") String appId,
                                  @PathParam("type") String type,
                                  @PathParam("id") String id,
                                  @PathParam("run-id") String runId) {
    try {
      ProgramType programType = ProgramType.valueOfCategoryName(type);
      if (!isRunLevelActionAllowed(programType)) {
        responder.sendString(HttpResponseStatus.FORBIDDEN,
                             "Run level operation is allowed only for MapReduce and Workflow program.");
      }

      Id.Program program = Id.Program.from(namespaceId, appId, programType, id);
      AppFabricServiceStatus status = stop(program, programType, runId);
      responder.sendString(status.getCode(), status.getMessage());
     } catch (IllegalArgumentException e) {
      responder.sendString(HttpResponseStatus.BAD_REQUEST, String.format("Invalid program type %s", type));
    }
  }

  @POST
  @Path("/apps/{app-id}/{type}/{id}/{action}")
  public void performAction(HttpRequest request, HttpResponder responder,
                            @PathParam("namespace-id") String namespaceId,
                            @PathParam("app-id") String appId,
                            @PathParam("type") String type,
                            @PathParam("id") String id,
                            @PathParam("action") String action) {
    // If the app is an Application Template, then don't allow any action.
    // Operations are only allowed through Adapter Lifecycle management.
    if (adapterService.getApplicationTemplateInfo(appId) != null) {
      responder.sendString(HttpResponseStatus.FORBIDDEN,
                           "Operations on Application Templates are allowed only through Adapters.");
      return;
    }

    if (type.equals("schedules")) {
      suspendResumeSchedule(responder, namespaceId, appId, id, action);
      return;
    }

    if (!isValidAction(action)) {
      responder.sendStatus(HttpResponseStatus.METHOD_NOT_ALLOWED);
      return;
    }

    ProgramType programType = ProgramType.valueOfCategoryName(type);
    if ("debug".equals(action) && !isDebugAllowed(programType)) {
      responder.sendStatus(HttpResponseStatus.NOT_IMPLEMENTED);
      return;
    }
    Id.Program programId = Id.Program.from(namespaceId, appId, programType, id);
    startStopProgram(request, responder, programId, action);
  }

  private void suspendResumeSchedule(HttpResponder responder, String namespaceId, String appId, String scheduleName,
                                     String action) {
    try {

      if (!action.equals("suspend") && !action.equals("resume")) {
        responder.sendString(HttpResponseStatus.BAD_REQUEST, "Schedule can only be suspended or resumed.");
        return;
      }

      ApplicationSpecification appSpec = store.getApplication(Id.Application.from(namespaceId, appId));
      if (appSpec == null) {
        responder.sendString(HttpResponseStatus.NOT_FOUND, "App: " + appId + " not found");
        return;
      }

      ScheduleSpecification scheduleSpec = appSpec.getSchedules().get(scheduleName);
      if (scheduleSpec == null) {
        responder.sendString(HttpResponseStatus.NOT_FOUND, "Schedule: " + scheduleName + " not found");
        return;
      }

      String programName = scheduleSpec.getProgram().getProgramName();
      ProgramType programType = ProgramType.valueOfSchedulableType(scheduleSpec.getProgram().getProgramType());
      Id.Program programId = Id.Program.from(namespaceId, appId, programType, programName);
      Scheduler.ScheduleState state = scheduler.scheduleState(programId, scheduleSpec.getProgram().getProgramType(),
                                                              scheduleName);
      switch (state) {
        case NOT_FOUND:
          responder.sendStatus(HttpResponseStatus.NOT_FOUND);
          break;
        case SCHEDULED:
          if (action.equals("suspend")) {
            scheduler.suspendSchedule(programId, scheduleSpec.getProgram().getProgramType(), scheduleName);
            responder.sendJson(HttpResponseStatus.OK, "OK");
          } else {
            // attempt to resume already resumed schedule
            responder.sendJson(HttpResponseStatus.CONFLICT, "Already resumed");
          }
          break;
        case SUSPENDED:
          if (action.equals("suspend")) {
            // attempt to suspend already suspended schedule
            responder.sendJson(HttpResponseStatus.CONFLICT, "Schedule already suspended");
          } else {
            scheduler.resumeSchedule(programId, scheduleSpec.getProgram().getProgramType(), scheduleName);
            responder.sendJson(HttpResponseStatus.OK, "OK");
          }
          break;
      }
    } catch (SecurityException e) {
      responder.sendStatus(HttpResponseStatus.UNAUTHORIZED);
    } catch (NotFoundException e) {
      responder.sendString(HttpResponseStatus.NOT_FOUND, e.getMessage());
    } catch (Throwable e) {
      LOG.error("Got exception when performing action '{}' on schedule '{}' for app '{}'",
                action, scheduleName, appId, e);
      responder.sendStatus(HttpResponseStatus.INTERNAL_SERVER_ERROR);
    }
  }

  /**
   * Returns program runs based on options it returns either currently running or completed or failed.
   * Default it returns all.
   */
  @GET
  @Path("/apps/{app-id}/{program-type}/{program-id}/runs")
  public void programHistory(HttpRequest request, HttpResponder responder,
                             @PathParam("namespace-id") String namespaceId,
                             @PathParam("app-id") String appId,
                             @PathParam("program-type") String programType,
                             @PathParam("program-id") String programId,
                             @QueryParam("status") String status,
                             @QueryParam("start") String startTs,
                             @QueryParam("end") String endTs,
                             @QueryParam("limit") @DefaultValue("100") final int resultLimit) {
    ProgramType type = ProgramType.valueOfCategoryName(programType);
    if (type == null || type == ProgramType.WEBAPP) {
      responder.sendStatus(HttpResponseStatus.NOT_FOUND);
      return;
    }
    long start = (startTs == null || startTs.isEmpty()) ? 0 : Long.parseLong(startTs);
    long end = (endTs == null || endTs.isEmpty()) ? Long.MAX_VALUE : Long.parseLong(endTs);
    getRuns(responder, Id.Program.from(namespaceId, appId, type, programId), status, start, end, resultLimit);
  }

  /**
   * Returns run record for a particular run of a program.
   */
  @GET
  @Path("/apps/{app-id}/{program-type}/{program-id}/runs/{run-id}")
  public void programRunRecord(HttpRequest request, HttpResponder responder,
                             @PathParam("namespace-id") String namespaceId,
                             @PathParam("app-id") String appId,
                             @PathParam("program-type") String programType,
                             @PathParam("program-id") String programId,
                             @PathParam("run-id") String runid) {
    ProgramType type = ProgramType.valueOfCategoryName(programType);
    if (type == null || type == ProgramType.WEBAPP) {
      responder.sendStatus(HttpResponseStatus.NOT_FOUND);
      return;
    }

    try {
      RunRecord runRecord = store.getRun(Id.Program.from(namespaceId, appId, type, programId), runid);
      if (runRecord != null) {
        responder.sendJson(HttpResponseStatus.OK, runRecord);
        return;
      }
      responder.sendStatus(HttpResponseStatus.NOT_FOUND);
    } catch (SecurityException e) {
      responder.sendStatus(HttpResponseStatus.UNAUTHORIZED);
    } catch (Throwable e) {
      LOG.error("Got exception:", e);
      responder.sendStatus(HttpResponseStatus.INTERNAL_SERVER_ERROR);
    }
  }

  /**
   * Get program runtime args.
   */
  @GET
  @Path("/apps/{app-id}/{program-type}/{program-id}/runtimeargs")
  public void getProgramRuntimeArgs(HttpRequest request, HttpResponder responder,
                                    @PathParam("namespace-id") String namespaceId,
                                    @PathParam("app-id") String appId,
                                    @PathParam("program-type") String programType,
                                    @PathParam("program-id") String programId) {
    ProgramType type = ProgramType.valueOfCategoryName(programType);
    if (type == null || type == ProgramType.WEBAPP) {
      responder.sendStatus(HttpResponseStatus.NOT_FOUND);
      return;
    }

    Id.Program id = Id.Program.from(namespaceId, appId, type, programId);

    try {
      if (!store.programExists(id)) {
        responder.sendString(HttpResponseStatus.NOT_FOUND, "Program not found");
        return;
      }
      Map<String, String> runtimeArgs = preferencesStore.getProperties(id.getNamespaceId(), appId,
                                                                       programType, programId);
      responder.sendJson(HttpResponseStatus.OK, runtimeArgs);
    } catch (Throwable e) {
      LOG.error("Error getting runtime args {}", e.getMessage(), e);
      responder.sendStatus(HttpResponseStatus.INTERNAL_SERVER_ERROR);
    }
  }

  /**
   * Save program runtime args.
   */
  @PUT
  @Path("/apps/{app-id}/{program-type}/{program-id}/runtimeargs")
  public void saveProgramRuntimeArgs(HttpRequest request, HttpResponder responder,
                                     @PathParam("namespace-id") String namespaceId,
                                     @PathParam("app-id") String appId,
                                     @PathParam("program-type") String programType,
                                     @PathParam("program-id") String programId) {
    ProgramType type = ProgramType.valueOfCategoryName(programType);
    if (type == null || type == ProgramType.WEBAPP) {
      responder.sendStatus(HttpResponseStatus.NOT_FOUND);
      return;
    }

    Id.Program id = Id.Program.from(namespaceId, appId, type, programId);

    try {
      if (!store.programExists(id)) {
        responder.sendString(HttpResponseStatus.NOT_FOUND, "Program not found");
        return;
      }
      Map<String, String> args = decodeArguments(request);
      preferencesStore.setProperties(namespaceId, appId, programType, programId, args);
      responder.sendStatus(HttpResponseStatus.OK);
    } catch (Throwable e) {
      LOG.error("Error getting runtime args {}", e.getMessage(), e);
      responder.sendStatus(HttpResponseStatus.INTERNAL_SERVER_ERROR);
    }
  }

  @GET
  @Path("/apps/{app-id}/{program-type}/{program-id}")
  public void programSpecification(HttpRequest request, HttpResponder responder,
                                   @PathParam("namespace-id") String namespaceId, @PathParam("app-id") String appId,
                                   @PathParam("program-type") String programType,
                                   @PathParam("program-id") String programId) {

    ProgramType type = getProgramType(programType);
    if (type == null) {
      responder.sendString(HttpResponseStatus.METHOD_NOT_ALLOWED,
                           String.format("Program type '%s' not supported", programType));
      return;
    }

    try {
      Id.Program id = Id.Program.from(namespaceId, appId, type, programId);
      ProgramSpecification specification = getProgramSpecification(id);
      if (specification == null) {
        responder.sendStatus(HttpResponseStatus.NOT_FOUND);
      } else {
        responder.sendJson(HttpResponseStatus.OK, specification);
      }
    } catch (SecurityException e) {
      responder.sendStatus(HttpResponseStatus.UNAUTHORIZED);
    } catch (Throwable e) {
      LOG.error("Got exception:", e);
      responder.sendStatus(HttpResponseStatus.INTERNAL_SERVER_ERROR);
    }
  }

  /**
   * Returns the status for all programs that are passed into the data. The data is an array of JSON objects
   * where each object must contain the following three elements: appId, programType, and programId
   * (flow name, service name, etc.).
   * <p>
   * Example input:
   * <pre><code>
   * [{"appId": "App1", "programType": "Service", "programId": "Service1"},
   * {"appId": "App1", "programType": "Mapreduce", "programId": "MapReduce2"},
   * {"appId": "App2", "programType": "Flow", "programId": "Flow1"}]
   * </code></pre>
   * </p><p>
   * The response will be an array of JsonObjects each of which will contain the three input parameters
   * as well as 2 fields, "status" which maps to the status of the program and "statusCode" which maps to the
   * status code for the data in that JsonObjects.
   * </p><p>
   * If an error occurs in the input (for the example above, App2 does not exist), then all JsonObjects for which the
   * parameters have a valid status will have the status field but all JsonObjects for which the parameters do not have
   * a valid status will have an error message and statusCode.
   * </p><p>
   * For example, if there is no App2 in the data above, then the response would be 200 OK with following possible data:
   * </p>
   * <pre><code>
   * [{"appId": "App1", "programType": "Service", "programId": "Service1", "statusCode": 200, "status": "RUNNING"},
   * {"appId": "App1", "programType": "Mapreduce", "programId": "Mapreduce2", "statusCode": 200, "status": "STOPPED"},
   * {"appId":"App2", "programType":"Flow", "programId":"Flow1", "statusCode":404, "error": "App: App2 not found"}]
   * </code></pre>
   */
  @POST
  @Path("/status")
  public void getStatuses(HttpRequest request, HttpResponder responder,
                          @PathParam("namespace-id") String namespaceId) {
    try {
      List<BatchEndpointStatus> args = statusFromBatchArgs(decodeArrayArguments(request, responder));
      // if args is null, then there was an error in decoding args and response was already sent
      if (args == null) {
        return;
      }
      for (BatchEndpointStatus requestedObj : args) {
        ProgramType programType = ProgramType.valueOfPrettyName(requestedObj.getProgramType());
        Id.Program progId = Id.Program.from(namespaceId, requestedObj.getAppId(), programType,
                                            requestedObj.getProgramId());
        // get th statuses
        StatusMap statusMap = getStatus(progId);
        if (statusMap.getStatus() != null) {
          requestedObj.setStatusCode(HttpResponseStatus.OK.getCode());
          requestedObj.setStatus(statusMap.getStatus());
        } else {
          requestedObj.setStatusCode(statusMap.getStatusCode());
          requestedObj.setError(statusMap.getError());
        }
        // set the program type to the pretty name in case the request originally didn't have pretty name
        requestedObj.setProgramType(programType.getPrettyName());
      }
      responder.sendJson(HttpResponseStatus.OK, args);
    } catch (SecurityException e) {
      responder.sendStatus(HttpResponseStatus.UNAUTHORIZED);
    } catch (Throwable e) {
      LOG.error("Got exception:", e);
      responder.sendStatus(HttpResponseStatus.INTERNAL_SERVER_ERROR);
    }
  }

  /**
   * Returns the number of instances for all program runnables that are passed into the data. The data is an array of
   * Json objects where each object must contain the following three elements: appId, programType, and programId
   * (flow name, service name). Retrieving instances only applies to flows, and user
   * services. For flows, another parameter, "runnableId", must be provided. This corresponds to the
   * flowlet/runnable for which to retrieve the instances.
   * <p>
   * Example input:
   * <pre><code>
   * [{"appId": "App1", "programType": "Service", "programId": "Service1", "runnableId": "Runnable1"},
   *  {"appId": "App1", "programType": "Mapreduce", "programId": "Mapreduce2"},
   *  {"appId": "App2", "programType": "Flow", "programId": "Flow1", "runnableId": "Flowlet1"}]
   * </code></pre>
   * </p><p>
   * The response will be an array of JsonObjects each of which will contain the three input parameters
   * as well as 3 fields:
   * <ul>
   * <li>"provisioned" which maps to the number of instances actually provided for the input runnable;</li>
   * <li>"requested" which maps to the number of instances the user has requested for the input runnable; and</li>
   * <li>"statusCode" which maps to the http status code for the data in that JsonObjects (200, 400, 404).</li>
   * </ul>
   * </p><p>
   * If an error occurs in the input (for the example above, Flowlet1 does not exist), then all JsonObjects for
   * which the parameters have a valid instances will have the provisioned and requested fields status code fields
   * but all JsonObjects for which the parameters are not valid will have an error message and statusCode.
   * </p><p>
   * For example, if there is no Flowlet1 in the above data, then the response could be 200 OK with the following data:
   * </p>
   * <pre><code>
   * [{"appId": "App1", "programType": "Service", "programId": "Service1", "runnableId": "Runnable1",
   *   "statusCode": 200, "provisioned": 2, "requested": 2},
   *  {"appId": "App1", "programType": "Mapreduce", "programId": "Mapreduce2", "statusCode": 200, "provisioned": 1,
   *   "requested": 3},
   *  {"appId": "App2", "programType": "Flow", "programId": "Flow1", "runnableId": "Flowlet1", "statusCode": 404,
   *   "error": "Program": Flowlet1 not found"}]
   * </code></pre>
   */
  @POST
  @Path("/instances")
  public void getInstances(HttpRequest request, HttpResponder responder,
                           @PathParam("namespace-id") String namespaceId) {
    try {
      List<BatchEndpointInstances> args = instancesFromBatchArgs(decodeArrayArguments(request, responder));
      // if args is null then the response has already been sent
      if (args == null) {
        return;
      }
      for (BatchEndpointInstances requestedObj : args) {
        Id.Application appId = Id.Application.from(namespaceId, requestedObj.getAppId());
        ApplicationSpecification spec = store.getApplication(appId);
        if (spec == null) {
          addCodeError(requestedObj, HttpResponseStatus.NOT_FOUND.getCode(), "App: " + appId + " not found");
          continue;
        }

        ProgramType programType = ProgramType.valueOfPrettyName(requestedObj.getProgramType());
        // cant get instances for things that are not flows or services
        if (!canHaveInstances(programType)) {
          addCodeError(requestedObj, HttpResponseStatus.BAD_REQUEST.getCode(),
                       "Program type: " + programType + " is not a valid program type to get instances");
          continue;
        }

        Id.Program programId = Id.Program.from(appId, programType, requestedObj.getProgramId());
        populateProgramInstances(requestedObj, spec, programId);
      }
      responder.sendJson(HttpResponseStatus.OK, args);
    } catch (SecurityException e) {
      responder.sendStatus(HttpResponseStatus.UNAUTHORIZED);
    } catch (JsonSyntaxException e) {
      responder.sendStatus(HttpResponseStatus.BAD_REQUEST);
    } catch (Throwable e) {
      LOG.error("Got exception:", e);
      responder.sendStatus(HttpResponseStatus.INTERNAL_SERVER_ERROR);
    }
  }

  /*
  Note: Cannot combine the following get all programs methods into one because then API path will clash with /apps path
   */

  /**
   * Returns a list of flows associated with a namespace.
   */
  @GET
  @Path("/flows")
  public void getAllFlows(HttpRequest request, HttpResponder responder,
                          @PathParam("namespace-id") String namespaceId) {
    programList(responder, namespaceId, ProgramType.FLOW, null, store);
  }

  /**
   * Returns a list of map/reduces associated with a namespace.
   */
  @GET
  @Path("/mapreduce")
  public void getAllMapReduce(HttpRequest request, HttpResponder responder,
                              @PathParam("namespace-id") String namespaceId) {
    programList(responder, namespaceId, ProgramType.MAPREDUCE, null, store);
  }

  /**
   * Returns a list of spark jobs associated with a namespace.
   */
  @GET
  @Path("/spark")
  public void getAllSpark(HttpRequest request, HttpResponder responder,
                          @PathParam("namespace-id") String namespaceId) {
    programList(responder, namespaceId, ProgramType.SPARK, null, store);
  }

  /**
   * Returns a list of workflows associated with a namespace.
   */
  @GET
  @Path("/workflows")
  public void getAllWorkflows(HttpRequest request, HttpResponder responder,
                              @PathParam("namespace-id") String namespaceId) {
    programList(responder, namespaceId, ProgramType.WORKFLOW, null, store);
  }

  /**
   * Returns a list of services associated with a namespace.
   */
  @GET
  @Path("/services")
  public void getAllServices(HttpRequest request, HttpResponder responder,
                             @PathParam("namespace-id") String namespaceId) {
    programList(responder, namespaceId, ProgramType.SERVICE, null, store);
  }

  @GET
  @Path("/workers")
  public void getAllWorkers(HttpRequest request, HttpResponder responder,
                            @PathParam("namespace-id") String namespaceId) {
    programList(responder, namespaceId, ProgramType.WORKER, null, store);
  }

  /**
   * Returns number of instances of a worker.
   */
  @GET
  @Path("/apps/{app-id}/workers/{worker-id}/instances")
  public void getWorkerInstances(HttpRequest request, HttpResponder responder,
                                 @PathParam("namespace-id") String namespaceId,
                                 @PathParam("app-id") String appId,
                                 @PathParam("worker-id") String workerId) {
    try {
      int count = store.getWorkerInstances(Id.Program.from(namespaceId, appId, ProgramType.WORKER, workerId));
      responder.sendJson(HttpResponseStatus.OK, new Instances(count));
    } catch (SecurityException e) {
      responder.sendStatus(HttpResponseStatus.UNAUTHORIZED);
    } catch (Throwable e) {
      if (respondIfElementNotFound(e, responder)) {
        return;
      }
      LOG.error("Got exception: ", e);
      responder.sendStatus(HttpResponseStatus.INTERNAL_SERVER_ERROR);
    }
  }

  /**
   * Sets the number of instances of a worker.
   */
  @PUT
  @Path("/apps/{app-id}/workers/{worker-id}/instances")
  public void setWorkerInstances(HttpRequest request, HttpResponder responder,
                                 @PathParam("namespace-id") String namespaceId,
                                 @PathParam("app-id") String appId,
                                 @PathParam("worker-id") String workerId) {
    int instances;
    try {
      try {
        instances = getInstances(request);
      } catch (IllegalArgumentException e) {
        responder.sendString(HttpResponseStatus.BAD_REQUEST, "Invalid instance value in request");
        return;
      } catch (JsonSyntaxException e) {
        responder.sendString(HttpResponseStatus.BAD_REQUEST, "Invalid JSON in request");
        return;
      }
      if (instances < 1) {
        responder.sendString(HttpResponseStatus.BAD_REQUEST, "Instance count should be greater than 0");
        return;
      }
    } catch (Throwable th) {
      responder.sendString(HttpResponseStatus.BAD_REQUEST, "Invalid instance count.");
      return;
    }

    try {
      Id.Program programId = Id.Program.from(namespaceId, appId, ProgramType.WORKER, workerId);
      int oldInstances = store.getWorkerInstances(programId);
      if (oldInstances != instances) {
        store.setWorkerInstances(programId, instances);
        ProgramRuntimeService.RuntimeInfo runtimeInfo = findRuntimeInfo(namespaceId, appId, workerId,
                                                                        ProgramType.WORKER, runtimeService);
        if (runtimeInfo != null) {
          runtimeInfo.getController().command(ProgramOptionConstants.INSTANCES,
                                              ImmutableMap.of(programId.getId(), String.valueOf(instances))).get();
        }
      }
      responder.sendStatus(HttpResponseStatus.OK);
    } catch (SecurityException e) {
      responder.sendStatus(HttpResponseStatus.UNAUTHORIZED);
    } catch (Throwable e) {
      if (respondIfElementNotFound(e, responder)) {
        return;
      }
      LOG.error("Got exception:", e);
      responder.sendStatus(HttpResponseStatus.INTERNAL_SERVER_ERROR);
    }
  }

  /********************** Flow/Flowlet APIs ***********************************************************/
  /**
   * Returns number of instances for a flowlet within a flow.
   */
  @GET
  @Path("/apps/{app-id}/flows/{flow-id}/flowlets/{flowlet-id}/instances")
  public void getFlowletInstances(HttpRequest request, HttpResponder responder,
                                  @PathParam("namespace-id") String namespaceId,
                                  @PathParam("app-id") String appId, @PathParam("flow-id") String flowId,
                                  @PathParam("flowlet-id") String flowletId) {
    try {
      int count = store.getFlowletInstances(Id.Program.from(namespaceId, appId, ProgramType.FLOW, flowId), flowletId);
      responder.sendJson(HttpResponseStatus.OK, new Instances(count));
    } catch (SecurityException e) {
      responder.sendStatus(HttpResponseStatus.UNAUTHORIZED);
    } catch (Throwable e) {
      if (respondIfElementNotFound(e, responder)) {
        return;
      }
      LOG.error("Got exception:", e);
      responder.sendStatus(HttpResponseStatus.INTERNAL_SERVER_ERROR);
    }
  }

  /**
   * Increases number of instance for a flowlet within a flow.
   */
  @PUT
  @Path("/apps/{app-id}/flows/{flow-id}/flowlets/{flowlet-id}/instances")
  public synchronized void setFlowletInstances(HttpRequest request, HttpResponder responder,
                                               @PathParam("namespace-id") String namespaceId,
                                               @PathParam("app-id") String appId, @PathParam("flow-id") String flowId,
                                               @PathParam("flowlet-id") String flowletId) {
    int instances;
    try {
      try {
        instances = getInstances(request);
      } catch (IllegalArgumentException e) {
        responder.sendString(HttpResponseStatus.BAD_REQUEST, "Invalid instance value in request");
        return;
      } catch (JsonSyntaxException e) {
        responder.sendString(HttpResponseStatus.BAD_REQUEST, "Invalid JSON in request");
        return;
      }
      if (instances < 1) {
        responder.sendString(HttpResponseStatus.BAD_REQUEST, "Instance count should be greater than 0");
        return;
      }
    } catch (Throwable th) {
      responder.sendString(HttpResponseStatus.BAD_REQUEST, "Invalid instance count.");
      return;
    }

    try {
      Id.Program programId = Id.Program.from(namespaceId, appId, ProgramType.FLOW, flowId);
      int oldInstances = store.getFlowletInstances(programId, flowletId);
      if (oldInstances != instances) {
        FlowSpecification flowSpec = store.setFlowletInstances(programId, flowletId, instances);
        ProgramRuntimeService.RuntimeInfo runtimeInfo = findRuntimeInfo(namespaceId, appId, flowId, ProgramType.FLOW,
                                                                        runtimeService);
        if (runtimeInfo != null) {
          runtimeInfo.getController()
            .command(ProgramOptionConstants.INSTANCES,
                     ImmutableMap.of("flowlet", flowletId,
                                     "newInstances", String.valueOf(instances),
                                     "oldFlowSpec", GSON.toJson(flowSpec, FlowSpecification.class))).get();
        }
      }
      responder.sendStatus(HttpResponseStatus.OK);
    } catch (SecurityException e) {
      responder.sendStatus(HttpResponseStatus.UNAUTHORIZED);
    } catch (Throwable e) {
      if (respondIfElementNotFound(e, responder)) {
        return;
      }
      LOG.error("Got exception:", e);
      responder.sendStatus(HttpResponseStatus.INTERNAL_SERVER_ERROR);
    }
  }

  @GET
  @Path("/apps/{app-id}/{program-category}/{program-id}/live-info")
  @SuppressWarnings("unused")
  public void liveInfo(HttpRequest request, HttpResponder responder, @PathParam("namespace-id") String namespaceId,
                       @PathParam("app-id") String appId, @PathParam("program-category") String programCategory,
                       @PathParam("program-id") String programId) {
    ProgramType type = getProgramType(programCategory);
    if (type == null) {
      responder.sendString(HttpResponseStatus.METHOD_NOT_ALLOWED,
                           String.format("Live-info not supported for program type '%s'", programCategory));
      return;
    }
    Id.Program program =
      Id.Program.from(namespaceId, appId, ProgramType.valueOfCategoryName(programCategory), programId);
    getLiveInfo(responder, program, runtimeService);
  }

  /**
   * Deletes queues.
   */
  @DELETE
  @Path("/apps/{app-id}/flows/{flow-id}/queues")
  public void deleteFlowQueues(HttpRequest request, HttpResponder responder,
                               @PathParam("namespace-id") String namespaceId,
                               @PathParam("app-id") String appId,
                               @PathParam("flow-id") String flowId) {
    Id.Program programId = Id.Program.from(namespaceId, appId, ProgramType.FLOW, flowId);
    try {
      ProgramStatus status = getProgramStatus(programId);
      if (status.getStatus().equals(HttpResponseStatus.NOT_FOUND.toString())) {
        responder.sendStatus(HttpResponseStatus.NOT_FOUND);
      } else if (status.getStatus().equals("RUNNING")) {
        responder.sendString(HttpResponseStatus.FORBIDDEN, "Flow is running, please stop it first.");
      } else {
        queueAdmin.dropAllForFlow(Id.Flow.from(programId.getApplication(), programId.getId()));
        FlowUtils.deleteFlowPendingMetrics(metricStore, namespaceId, appId, flowId);
        responder.sendStatus(HttpResponseStatus.OK);
      }
    } catch (SecurityException e) {
      responder.sendStatus(HttpResponseStatus.UNAUTHORIZED);
    } catch (Throwable e) {
      LOG.error("Got exception:", e);
      responder.sendStatus(HttpResponseStatus.INTERNAL_SERVER_ERROR);
    }
  }

  /**
   * Return the number of instances of a service.
   */
  @GET
  @Path("/apps/{app-id}/services/{service-id}/instances")
  public void getServiceInstances(HttpRequest request, HttpResponder responder,
                                  @PathParam("namespace-id") String namespaceId,
                                  @PathParam("app-id") String appId,
                                  @PathParam("service-id") String serviceId)  {
    try {
      Id.Program programId = Id.Program.from(namespaceId, appId, ProgramType.SERVICE, serviceId);
      if (!store.programExists(programId)) {
        responder.sendString(HttpResponseStatus.NOT_FOUND, "Service not found");
        return;
      }

      ServiceSpecification specification = (ServiceSpecification) getProgramSpecification(programId);
      if (specification == null) {
        responder.sendStatus(HttpResponseStatus.NOT_FOUND);
        return;
      }

      int instances = specification.getInstances();
      responder.sendJson(HttpResponseStatus.OK,
                         new ServiceInstances(instances, getInstanceCount(programId, serviceId)));
    } catch (SecurityException e) {
      responder.sendStatus(HttpResponseStatus.UNAUTHORIZED);
    } catch (Throwable e) {
      LOG.error("Got exception:", e);
      responder.sendStatus(HttpResponseStatus.INTERNAL_SERVER_ERROR);
    }
  }

  /**
   * Set instances of a service.
   */
  @PUT
  @Path("/apps/{app-id}/services/{service-id}/instances")
  public void setServiceInstances(HttpRequest request, HttpResponder responder,
                                  @PathParam("namespace-id") String namespaceId,
                                  @PathParam("app-id") String appId,
                                  @PathParam("service-id") String serviceId) {
    try {
      Id.Program programId = Id.Program.from(namespaceId, appId, ProgramType.SERVICE, serviceId);
      if (!store.programExists(programId)) {
        responder.sendString(HttpResponseStatus.NOT_FOUND, "Service not found");
        return;
      }

      int instances;
      try {
        instances = getInstances(request);
      } catch (IllegalArgumentException e) {
        responder.sendString(HttpResponseStatus.BAD_REQUEST, "Invalid instance value in request");
        return;
      } catch (JsonSyntaxException e) {
        responder.sendString(HttpResponseStatus.BAD_REQUEST, "Invalid JSON in request");
        return;
      }
      if (instances < 1) {
        responder.sendString(HttpResponseStatus.BAD_REQUEST, "Instance count should be greater than 0");
        return;
      }

      int oldInstances = store.getServiceInstances(programId);
      if (oldInstances != instances) {
        store.setServiceInstances(programId, instances);
        ProgramRuntimeService.RuntimeInfo runtimeInfo = findRuntimeInfo(namespaceId, appId, serviceId,
                                                                        ProgramType.SERVICE, runtimeService);
        if (runtimeInfo != null) {
          runtimeInfo.getController().command(ProgramOptionConstants.INSTANCES,
                                              ImmutableMap.of(serviceId, String.valueOf(instances))).get();
        }
      }
      responder.sendStatus(HttpResponseStatus.OK);
    } catch (SecurityException e) {
      responder.sendStatus(HttpResponseStatus.UNAUTHORIZED);
    } catch (Throwable throwable) {
      if (respondIfElementNotFound(throwable, responder)) {
        return;
      }
      LOG.error("Got exception : ", throwable);
      responder.sendStatus(HttpResponseStatus.INTERNAL_SERVER_ERROR);
    }
  }

  @DELETE
  @Path("/queues")
  public synchronized void deleteQueues(HttpRequest request, HttpResponder responder,
                                        @PathParam("namespace-id") String namespaceId) {
    // synchronized to avoid a potential race condition here:
    // 1. the check for state returns that all flows are STOPPED
    // 2. The API deletes queues because
    // Between 1. and 2., a flow is started using the /namespaces/{namespace-id}/apps/{app-id}/flows/{flow-id}/start API
    // Averting this race condition by synchronizing this method. The resource that needs to be locked here is
    // runtimeService. This should work because the method that is used to start a flow - startStopProgram - is also
    // synchronized on this.
    // This synchronization works in HA mode because even in HA mode there is only one leader at a time.
    Id.Namespace namespace = Id.Namespace.from(namespaceId);
    try {
      List<ProgramRecord> flows = listPrograms(namespace, ProgramType.FLOW, store);
      for (ProgramRecord flow : flows) {
        String appId = flow.getApp();
        String flowId = flow.getName();
        Id.Program programId = Id.Program.from(namespace, appId, ProgramType.FLOW, flowId);
        ProgramStatus status = getProgramStatus(programId);
        if (!"STOPPED".equals(status.getStatus())) {
          responder.sendString(HttpResponseStatus.FORBIDDEN,
                               String.format("Flow '%s' from application '%s' in namespace '%s' is running, " +
                                               "please stop it first.", flowId, appId, namespaceId));
          return;
        }
      }
      queueAdmin.dropAllInNamespace(namespace);
      // delete process metrics that are used to calculate the queue size (system.queue.pending metric)
      FlowUtils.deleteFlowPendingMetrics(metricStore, namespaceId, null, null);
      responder.sendStatus(HttpResponseStatus.OK);
    } catch (Exception e) {
      LOG.error("Error while deleting queues in namespace " + namespace, e);
      responder.sendString(HttpResponseStatus.INTERNAL_SERVER_ERROR, e.getMessage());
    }
  }

  /**
   * Populates requested and provisioned instances for a program type.
   * The program type passed here should be one that can have instances (flows, services, ...)
   * Requires caller to do this validation.
   */
  private void populateProgramInstances(BatchEndpointInstances requestedObj, ApplicationSpecification spec,
                                        Id.Program programId) {
    int requested;
    String programName = programId.getId();
    String runnableId = programName;
    ProgramType programType = programId.getType();
    if (programType == ProgramType.WORKER) {
      if (!spec.getWorkers().containsKey(programName)) {
        addCodeError(requestedObj, HttpResponseStatus.NOT_FOUND.getCode(),
                     "Worker: " + programName + " not found");
        return;
      }
      requested = spec.getWorkers().get(programName).getInstances();

    } else if (programType == ProgramType.SERVICE) {
      if (!spec.getServices().containsKey(programName)) {
        addCodeError(requestedObj, HttpResponseStatus.NOT_FOUND.getCode(),
                     "Service: " + programName + " not found");
        return;
      }
      requested = spec.getServices().get(programName).getInstances();

    } else if (programType == ProgramType.FLOW) {
      // flows must have runnable id
      if (requestedObj.getRunnableId() == null) {
        addCodeError(requestedObj, HttpResponseStatus.BAD_REQUEST.getCode(),
                     "Must provide the flowlet id as the runnableId for flows");
        return;
      }
      runnableId = requestedObj.getRunnableId();
      FlowSpecification flowSpec = spec.getFlows().get(programName);
      if (flowSpec == null) {
        addCodeError(requestedObj, HttpResponseStatus.NOT_FOUND.getCode(), "Flow: " + programName + " not found");
        return;
      }
      FlowletDefinition flowletDefinition = flowSpec.getFlowlets().get(runnableId);
      if (flowletDefinition == null) {
        addCodeError(requestedObj, HttpResponseStatus.NOT_FOUND.getCode(),
                     "Flowlet: " + runnableId + " not found");
        return;
      }
      requested = flowletDefinition.getInstances();

    } else {
      addCodeError(requestedObj, HttpResponseStatus.BAD_REQUEST.getCode(),
                   "Instances not supported for program type + " + programType);
      return;
    }
    int provisioned = getInstanceCount(programId, runnableId);
    // use the pretty name of program types to be consistent
    requestedObj.setProgramType(programType.getPrettyName());
    requestedObj.setStatusCode(HttpResponseStatus.OK.getCode());
    requestedObj.setRequested(requested);
    requestedObj.setProvisioned(provisioned);
  }

  /**
   * Returns a map where the pairs map from status to program status (e.g. {"status" : "RUNNING"}) or
   * in case of an error in the input (e.g. invalid id, program not found), a map from statusCode to integer and
   * error to error message (e.g. {"statusCode": 404, "error": "Program not found"})
   *
   * @param id The Program Id to get the status of
   * @throws RuntimeException if failed to determine the program status
   */
  private StatusMap getStatus(final Id.Program id) {
    // invalid type does not exist
    if (id.getType() == null) {
      return new StatusMap(null, "Invalid program type provided", HttpResponseStatus.BAD_REQUEST.getCode());
    }

    try {
      // check that app exists
      ApplicationSpecification appSpec = store.getApplication(id.getApplication());
      if (appSpec == null) {
        return new StatusMap(null, "App: " + id.getApplicationId() + " not found",
                             HttpResponseStatus.NOT_FOUND.getCode());
      }

      return getProgramStatus(id, new StatusMap());
    } catch (Exception e) {
      LOG.error("Exception raised when getting program status for {}", id, e);
      return new StatusMap(null, "Failed to get program status", HttpResponseStatus.INTERNAL_SERVER_ERROR.getCode());
    }
  }

  private StatusMap getProgramStatus(Id.Program id, StatusMap statusMap) {
    // getProgramStatus returns program status or http response status NOT_FOUND
    String programStatus = getProgramStatus(id).getStatus();
    if (programStatus.equals(HttpResponseStatus.NOT_FOUND.toString())) {
      statusMap.setStatusCode(HttpResponseStatus.NOT_FOUND.getCode());
      statusMap.setError("Program not found");
    } else {
      statusMap.setStatus(programStatus);
      statusMap.setStatusCode(HttpResponseStatus.OK.getCode());
    }
    return statusMap;
  }

  /**
   * 'protected' for the workflow handler to use
   */
  protected ProgramStatus getProgramStatus(Id.Program id) {
    try {
      ProgramRuntimeService.RuntimeInfo runtimeInfo = findRuntimeInfo(id);

      if (runtimeInfo == null) {
        if (id.getType() != ProgramType.WEBAPP) {
          //Runtime info not found. Check to see if the program exists.
          ProgramSpecification spec = getProgramSpecification(id);
          if (spec == null) {
            // program doesn't exist
            return new ProgramStatus(id.getApplicationId(), id.getId(), HttpResponseStatus.NOT_FOUND.toString());
          }
          if (id.getType() == ProgramType.MAPREDUCE && !store.getRuns(id, ProgramRunStatus.RUNNING, 0,
                                                              Long.MAX_VALUE, 1).isEmpty()) {
            // MapReduce program exists and running as a part of Workflow
            return new ProgramStatus(id.getApplicationId(), id.getId(), "RUNNING");
          }
          return new ProgramStatus(id.getApplicationId(), id.getId(), "STOPPED");
        }
        // TODO: Fetching webapp status is a hack. This will be fixed when webapp spec is added.
        Location webappLoc = null;
        try {
          webappLoc = Programs.programLocation(namespacedLocationFactory, appFabricDir, id);
        } catch (FileNotFoundException e) {
          // No location found for webapp, no need to log this exception
        }

        if (webappLoc != null && webappLoc.exists()) {
          // webapp exists and not running. so return stopped.
          return new ProgramStatus(id.getApplicationId(), id.getId(), "STOPPED");
        }

        // webapp doesn't exist
        return new ProgramStatus(id.getApplicationId(), id.getId(), HttpResponseStatus.NOT_FOUND.toString());
      }

      String status = controllerStateToString(runtimeInfo.getController().getState());
      return new ProgramStatus(id.getApplicationId(), id.getId(), status);
    } catch (Throwable throwable) {
      LOG.warn(throwable.getMessage(), throwable);
      throw Throwables.propagate(throwable);
    }
  }

  /**
   * Temporarily protected. Should be made private when all v3 APIs (webapp in this case) have been implemented.
   */
  protected ProgramRuntimeService.RuntimeInfo findRuntimeInfo(Id.Program identifier) {
    Collection<ProgramRuntimeService.RuntimeInfo> runtimeInfos = runtimeService.list(identifier.getType()).values();
    Preconditions.checkNotNull(runtimeInfos, UserMessages.getMessage(UserErrors.RUNTIME_INFO_NOT_FOUND),
                               identifier.getNamespaceId(), identifier.getApplicationId());
    for (ProgramRuntimeService.RuntimeInfo info : runtimeInfos) {
      if (identifier.equals(info.getProgramId())) {
        return info;
      }
    }
    return null;
  }

  @Nullable
  private ProgramSpecification getProgramSpecification(Id.Program id) throws Exception {
    ApplicationSpecification appSpec;
    try {
      appSpec = store.getApplication(id.getApplication());
      if (appSpec == null) {
        return null;
      }

      String programId = id.getId();
      ProgramType type = id.getType();
      ProgramSpecification programSpec;
      if (type == ProgramType.FLOW && appSpec.getFlows().containsKey(programId)) {
        programSpec = appSpec.getFlows().get(id.getId());
      } else if (type == ProgramType.MAPREDUCE && appSpec.getMapReduce().containsKey(programId)) {
        programSpec = appSpec.getMapReduce().get(id.getId());
      } else if (type == ProgramType.SPARK && appSpec.getSpark().containsKey(programId)) {
        programSpec = appSpec.getSpark().get(id.getId());
      } else if (type == ProgramType.WORKFLOW && appSpec.getWorkflows().containsKey(programId)) {
        programSpec = appSpec.getWorkflows().get(id.getId());
      } else if (type == ProgramType.SERVICE && appSpec.getServices().containsKey(programId)) {
        programSpec = appSpec.getServices().get(id.getId());
      } else if (type == ProgramType.WORKER && appSpec.getWorkers().containsKey(programId)) {
        programSpec = appSpec.getWorkers().get(id.getId());
      } else {
        programSpec = null;
      }
      return programSpec;
    } catch (Throwable throwable) {
      LOG.warn(throwable.getMessage(), throwable);
      throw new Exception(throwable.getMessage());
    }
  }

  /** NOTE: This was a temporary hack done to map the status to something that is
   * UI friendly. Internal states of program controller are reasonable and hence
   * no point in changing them.
   */
  private String controllerStateToString(ProgramController.State state) {
    if (state == ProgramController.State.ALIVE) {
      return "RUNNING";
    }
    if (state == ProgramController.State.ERROR) {
      return "FAILED";
    }
    return state.toString();
  }

  private synchronized void startStopProgram(HttpRequest request, HttpResponder responder, Id.Program programId,
                                             String action) {
    if (programId.getType() == null) {
      responder.sendStatus(HttpResponseStatus.NOT_FOUND);
    } else {
      LOG.trace("{} call from AppFabricHttpHandler for program: {}",
                action, programId);
      try {
        AppFabricServiceStatus status;
        if ("start".equals(action)) {
          status = start(programId, decodeArguments(request), false);
        } else if ("debug".equals(action)) {
          status = start(programId, decodeArguments(request), true);
        } else if ("stop".equals(action)) {
          status = stop(programId);
        } else {
          throw new IllegalArgumentException("action must be start, stop, or debug, but is: " + action);
        }
        if (status == AppFabricServiceStatus.INTERNAL_ERROR) {
          responder.sendStatus(HttpResponseStatus.INTERNAL_SERVER_ERROR);
          return;
        }

        responder.sendString(status.getCode(), status.getMessage());
      } catch (SecurityException e) {
        responder.sendStatus(HttpResponseStatus.UNAUTHORIZED);
      } catch (Throwable e) {
        LOG.error("Got exception:", e);
        responder.sendStatus(HttpResponseStatus.INTERNAL_SERVER_ERROR);
      }
    }
  }

  /**
   * Starts a Program.
   */
  private AppFabricServiceStatus start(final Id.Program id, Map<String, String> overrides, boolean debug) {

    try {
<<<<<<< HEAD
      if (isRunning(id, type) && isConcurrentRunsDisabled(id)) {
=======
      if (isRunning(id)) {
>>>>>>> 64ead82a
        return AppFabricServiceStatus.PROGRAM_ALREADY_RUNNING;
      }

      Map<String, String> sysArgs = propertiesResolver.getSystemProperties(id);
      Map<String, String> userArgs = propertiesResolver.getUserProperties(id);
      if (overrides != null) {
        userArgs.putAll(overrides);
      }

      ProgramRuntimeService.RuntimeInfo runtimeInfo = lifecycleService.start(id, sysArgs, userArgs, debug);
      return (runtimeInfo != null) ? AppFabricServiceStatus.OK : AppFabricServiceStatus.INTERNAL_ERROR;
    } catch (ProgramNotFoundException e) {
      return AppFabricServiceStatus.PROGRAM_NOT_FOUND;
    } catch (Throwable throwable) {
      LOG.error(throwable.getMessage(), throwable);
      return AppFabricServiceStatus.INTERNAL_ERROR;
    }
  }

  private boolean isRunning(Id.Program id) {
    String programStatus = getStatus(id).getStatus();
    return programStatus != null && !"STOPPED".equals(programStatus);
  }

  private boolean isRunLevelActionAllowed(ProgramType type) {
    // Run level actions only enabled for the Workflow and MapReduce
    return EnumSet.of(ProgramType.WORKFLOW, ProgramType.MAPREDUCE).contains(type);
  }

  private boolean isConcurrentRunsDisabled(Id.Program id) {
    if (!isRunLevelActionAllowed(id.getType())) {
      return false;
    }

    Map<String, String> systemProperties = propertiesResolver.getSystemProperties(id, id.getType());
    return Boolean.parseBoolean(systemProperties.get(ProgramOptionConstants.CONCURRENT_RUNS_DISABLED));
  }

  private AppFabricServiceStatus stop(Id.Program id, ProgramType type) {
    return stop(id, type, null);
  }

  /**
   * Stops a Program.
   */
<<<<<<< HEAD
  private AppFabricServiceStatus stop(Id.Program identifier, ProgramType type, String runId) {
    ProgramRuntimeService.RuntimeInfo runtimeInfo;
    if (runId == null) {
      runtimeInfo = findRuntimeInfo(identifier, type);
    } else {
      runtimeInfo = runtimeService.list(identifier.getType()).get(RunIds.fromString(runId));
    }

=======
  private AppFabricServiceStatus stop(Id.Program identifier) {
    ProgramRuntimeService.RuntimeInfo runtimeInfo = findRuntimeInfo(identifier);
>>>>>>> 64ead82a
    if (runtimeInfo == null) {
      try {
        ProgramStatus status = getProgramStatus(identifier);
        if (status.getStatus().equals(HttpResponseStatus.NOT_FOUND.toString())) {
          return AppFabricServiceStatus.PROGRAM_NOT_FOUND;
        } else if (ProgramController.State.COMPLETED.toString().equals(status.getStatus())
          || ProgramController.State.KILLED.toString().equals(status.getStatus())) {
          return AppFabricServiceStatus.PROGRAM_ALREADY_STOPPED;
        } else {
          return AppFabricServiceStatus.RUNTIME_INFO_NOT_FOUND;
        }
      } catch (Exception e) {
        return AppFabricServiceStatus.INTERNAL_ERROR;
      }
    }

    try {
      Preconditions.checkNotNull(runtimeInfo, UserMessages.getMessage(UserErrors.RUNTIME_INFO_NOT_FOUND),
                                 identifier.getType(), identifier);
      ProgramController controller = runtimeInfo.getController();
      controller.stop().get();
      return AppFabricServiceStatus.OK;
    } catch (Throwable throwable) {
      LOG.warn(throwable.getMessage(), throwable);
      return AppFabricServiceStatus.INTERNAL_ERROR;
    }
  }

  private void getRuns(HttpResponder responder, Id.Program programId, String status,
                       long start, long end, int limit) {
    try {
      try {
        ProgramRunStatus runStatus = (status == null) ? ProgramRunStatus.ALL :
          ProgramRunStatus.valueOf(status.toUpperCase());
        responder.sendJson(HttpResponseStatus.OK, store.getRuns(programId, runStatus, start, end, limit));
      } catch (IllegalArgumentException e) {
        responder.sendString(HttpResponseStatus.BAD_REQUEST,
                             "Supported options for status of runs are running/completed/failed");
      }
    } catch (SecurityException e) {
      responder.sendStatus(HttpResponseStatus.UNAUTHORIZED);
    } catch (Throwable e) {
      LOG.error("Got exception:", e);
      responder.sendStatus(HttpResponseStatus.INTERNAL_SERVER_ERROR);
    }
  }

  /**
   * Deserializes and parses the HttpRequest data into a list of JsonObjects. Checks the HttpRequest data to see that
   * the input has valid fields corresponding to the /instances and /status endpoints. If the input data is empty or
   * the data is not of the form of an array of json objects, it sends an appropriate response through the responder
   * and returns null.
   *
   * @param request The HttpRequest to parse
   * @param responder The HttpResponder used to send responses in case of errors
   * @return List of JsonObjects from the request data
   * @throws java.io.IOException Thrown in case of Exceptions when reading the http request data
   */
  @Nullable
  private List<BatchEndpointArgs> decodeArrayArguments(HttpRequest request, HttpResponder responder)
    throws IOException {
    ChannelBuffer content = request.getContent();
    if (!content.readable()) {
      responder.sendString(HttpResponseStatus.BAD_REQUEST, "Cannot read request");
      return null;
    }
    try (Reader reader = new InputStreamReader(new ChannelBufferInputStream(content), Charsets.UTF_8)) {
      List<BatchEndpointArgs> input = GSON.fromJson(reader, new TypeToken<List<BatchEndpointArgs>>() { }.getType());
      for (BatchEndpointArgs requestedObj : input) {
        // make sure the following args exist
        if (requestedObj.getAppId() == null || requestedObj.getProgramId() == null ||
          requestedObj.getProgramType() == null) {
          responder.sendJson(HttpResponseStatus.BAD_REQUEST,
                             "Must provide appId, programType, and programId as strings for each object");
          return null;
        }
        // invalid type
        try {
          if (ProgramType.valueOfPrettyName(requestedObj.getProgramType()) == null) {
            responder.sendJson(HttpResponseStatus.BAD_REQUEST,
                               "Invalid program type provided: " + requestedObj.getProgramType());
            return null;
          }
        } catch (IllegalArgumentException e) {
          responder.sendJson(HttpResponseStatus.BAD_REQUEST,
                             "Invalid program type provided: " + requestedObj.getProgramType());
          return null;
        }

      }
      return input;
    } catch (JsonSyntaxException e) {
      responder.sendJson(HttpResponseStatus.BAD_REQUEST, "Invalid Json object provided");
      return null;
    }
  }

  /**
   * Convenience class for representing the necessary components in the batch endpoint.
   */
  private class BatchEndpointArgs {
    private String appId;
    private String programType;
    private String programId;
    private String runnableId;
    private String error;
    private Integer statusCode;

    private BatchEndpointArgs(String appId, String programType, String programId, String runnableId, String error,
                              Integer statusCode) {
      this.appId = appId;
      this.programType = programType;
      this.programId = programId;
      this.runnableId = runnableId;
      this.error = error;
      this.statusCode = statusCode;
    }

    public BatchEndpointArgs(BatchEndpointArgs arg) {
      this(arg.appId, arg.programType, arg.programId, arg.runnableId, arg.error, arg.statusCode);
    }

    public String getRunnableId() {
      return runnableId;
    }

    public void setError(String error) {
      this.error = error;
    }

    public void setStatusCode(Integer statusCode) {
      this.statusCode = statusCode;
    }

    public int getStatusCode() {
      return statusCode;
    }

    public String getError() {
      return error;
    }

    public String getProgramId() {
      return programId;
    }

    public String getProgramType() {
      return programType;
    }

    public String getAppId() {
      return appId;
    }

    public void setProgramType(String programType) {
      this.programType = programType;
    }
  }

  private class BatchEndpointInstances extends BatchEndpointArgs {

    @SuppressWarnings("unused") // not used in this class but we need it in the JSON object
    private Integer provisioned = null;
    private Integer requested = null;

    public BatchEndpointInstances(BatchEndpointArgs arg) {
      super(arg);
    }

    public void setProvisioned(Integer provisioned) {
      this.provisioned = provisioned;
    }

    public Integer getRequested() {
      return requested;
    }

    public void setRequested(Integer requested) {
      this.requested = requested;
    }
  }

  private class BatchEndpointStatus extends BatchEndpointArgs {
    private String status = null;

    public BatchEndpointStatus(BatchEndpointArgs arg) {
      super(arg);
    }

    public String getStatus() {
      return status;
    }

    public void setStatus(String status) {
      this.status = status;
    }
  }

  private List<BatchEndpointInstances> instancesFromBatchArgs(List<BatchEndpointArgs> args) {
    if (args == null) {
      return null;
    }
    List<BatchEndpointInstances> retVal = new ArrayList<BatchEndpointInstances>(args.size());
    for (BatchEndpointArgs arg: args) {
      retVal.add(new BatchEndpointInstances(arg));
    }
    return retVal;
  }

  private List<BatchEndpointStatus> statusFromBatchArgs(List<BatchEndpointArgs> args) {
    if (args == null) {
      return null;
    }
    List<BatchEndpointStatus> retVal = new ArrayList<BatchEndpointStatus>(args.size());
    for (BatchEndpointArgs arg: args) {
      retVal.add(new BatchEndpointStatus(arg));
    }
    return retVal;
  }

  /**
   * Adds the status code and error to the JsonObject. The JsonObject will have 2 new properties:
   * 'statusCode': code, 'error': error
   *
   * @param object The JsonObject to add the code and error to
   * @param code The status code to add
   * @param error The error message to add
   */
  private void addCodeError(BatchEndpointArgs object, int code, String error) {
    object.setStatusCode(code);
    object.setError(error);
  }

  /**
   * Returns the number of instances currently running for different runnables for different programs
   */
  private int getInstanceCount(Id.Program programId, String runnableId) {
    ProgramLiveInfo info = runtimeService.getLiveInfo(programId);
    int count = 0;
    if (info instanceof NotRunningProgramLiveInfo) {
      return count;
    }
    if (info instanceof Containers) {
      Containers containers = (Containers) info;
      for (Containers.ContainerInfo container : containers.getContainers()) {
        if (container.getName().equals(runnableId)) {
          count++;
        }
      }
      return count;
    }
    // TODO: CDAP-1091: For standalone mode, returning the requested instances instead of provisioned only for services.
    // Doing this only for services to keep it consistent with the existing contract for flowlets right now.
    // The get instances contract for both flowlets and services should be re-thought and fixed as part of CDAP-1091
    if (programId.getType() == ProgramType.SERVICE) {
      return getRequestedServiceInstances(programId);
    }

    // Not running on YARN default 1
    return 1;
  }

  private int getRequestedServiceInstances(Id.Program serviceId) {
    // Not running on YARN, get it from store
    return store.getServiceInstances(serviceId);
  }

  private boolean isValidAction(String action) {
    return "start".equals(action) || "stop".equals(action) || "debug".equals(action);
  }

  private boolean isDebugAllowed(ProgramType programType) {
    return EnumSet.of(ProgramType.FLOW, ProgramType.SERVICE, ProgramType.WORKER).contains(programType);
  }

  private boolean canHaveInstances(ProgramType programType) {
    return EnumSet.of(ProgramType.FLOW, ProgramType.SERVICE, ProgramType.WORKER).contains(programType);
  }
}<|MERGE_RESOLUTION|>--- conflicted
+++ resolved
@@ -338,7 +338,7 @@
       }
 
       Id.Program program = Id.Program.from(namespaceId, appId, programType, id);
-      AppFabricServiceStatus status = stop(program, programType, runId);
+      AppFabricServiceStatus status = stop(program, runId);
       responder.sendString(status.getCode(), status.getMessage());
      } catch (IllegalArgumentException e) {
       responder.sendString(HttpResponseStatus.BAD_REQUEST, String.format("Invalid program type %s", type));
@@ -1369,11 +1369,7 @@
   private AppFabricServiceStatus start(final Id.Program id, Map<String, String> overrides, boolean debug) {
 
     try {
-<<<<<<< HEAD
-      if (isRunning(id, type) && isConcurrentRunsDisabled(id)) {
-=======
-      if (isRunning(id)) {
->>>>>>> 64ead82a
+      if (isRunning(id) && isConcurrentRunsDisabled(id)) {
         return AppFabricServiceStatus.PROGRAM_ALREADY_RUNNING;
       }
 
@@ -1408,30 +1404,25 @@
       return false;
     }
 
-    Map<String, String> systemProperties = propertiesResolver.getSystemProperties(id, id.getType());
+    Map<String, String> systemProperties = propertiesResolver.getSystemProperties(id);
     return Boolean.parseBoolean(systemProperties.get(ProgramOptionConstants.CONCURRENT_RUNS_DISABLED));
   }
 
-  private AppFabricServiceStatus stop(Id.Program id, ProgramType type) {
-    return stop(id, type, null);
+  private AppFabricServiceStatus stop(Id.Program id) {
+    return stop(id, null);
   }
 
   /**
    * Stops a Program.
    */
-<<<<<<< HEAD
-  private AppFabricServiceStatus stop(Id.Program identifier, ProgramType type, String runId) {
+  private AppFabricServiceStatus stop(Id.Program identifier, String runId) {
     ProgramRuntimeService.RuntimeInfo runtimeInfo;
     if (runId == null) {
-      runtimeInfo = findRuntimeInfo(identifier, type);
+      runtimeInfo = findRuntimeInfo(identifier);
     } else {
       runtimeInfo = runtimeService.list(identifier.getType()).get(RunIds.fromString(runId));
     }
 
-=======
-  private AppFabricServiceStatus stop(Id.Program identifier) {
-    ProgramRuntimeService.RuntimeInfo runtimeInfo = findRuntimeInfo(identifier);
->>>>>>> 64ead82a
     if (runtimeInfo == null) {
       try {
         ProgramStatus status = getProgramStatus(identifier);
