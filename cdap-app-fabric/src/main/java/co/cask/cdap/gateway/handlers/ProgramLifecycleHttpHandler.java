/*
 * Copyright © 2014-2016 Cask Data, Inc.
 *
 * Licensed under the Apache License, Version 2.0 (the "License"); you may not
 * use this file except in compliance with the License. You may obtain a copy of
 * the License at
 *
 * http://www.apache.org/licenses/LICENSE-2.0
 *
 * Unless required by applicable law or agreed to in writing, software
 * distributed under the License is distributed on an "AS IS" BASIS, WITHOUT
 * WARRANTIES OR CONDITIONS OF ANY KIND, either express or implied. See the
 * License for the specific language governing permissions and limitations under
 * the License.
 */

package co.cask.cdap.gateway.handlers;

import co.cask.cdap.api.ProgramSpecification;
import co.cask.cdap.api.app.ApplicationSpecification;
import co.cask.cdap.api.flow.FlowSpecification;
import co.cask.cdap.api.flow.FlowletDefinition;
import co.cask.cdap.api.metrics.MetricStore;
import co.cask.cdap.api.schedule.ScheduleSpecification;
import co.cask.cdap.api.service.ServiceSpecification;
import co.cask.cdap.app.mapreduce.MRJobInfoFetcher;
import co.cask.cdap.app.runtime.ProgramController;
import co.cask.cdap.app.runtime.ProgramRuntimeService;
import co.cask.cdap.app.store.Store;
import co.cask.cdap.common.BadRequestException;
import co.cask.cdap.common.ConflictException;
import co.cask.cdap.common.MethodNotAllowedException;
import co.cask.cdap.common.NotFoundException;
import co.cask.cdap.common.NotImplementedException;
import co.cask.cdap.common.conf.Constants;
import co.cask.cdap.common.discovery.EndpointStrategy;
import co.cask.cdap.common.discovery.RandomEndpointStrategy;
import co.cask.cdap.common.io.CaseInsensitiveEnumTypeAdapterFactory;
import co.cask.cdap.common.service.ServiceDiscoverable;
import co.cask.cdap.config.PreferencesStore;
import co.cask.cdap.data2.transaction.queue.QueueAdmin;
import co.cask.cdap.gateway.handlers.util.AbstractAppFabricHttpHandler;
import co.cask.cdap.internal.app.ApplicationSpecificationAdapter;
import co.cask.cdap.internal.app.runtime.flow.FlowUtils;
import co.cask.cdap.internal.app.runtime.schedule.Scheduler;
import co.cask.cdap.internal.app.runtime.schedule.SchedulerException;
import co.cask.cdap.internal.app.services.ProgramLifecycleService;
import co.cask.cdap.internal.app.store.RunRecordMeta;
import co.cask.cdap.proto.BatchProgram;
import co.cask.cdap.proto.BatchProgramResult;
import co.cask.cdap.proto.BatchProgramStart;
import co.cask.cdap.proto.BatchProgramStatus;
import co.cask.cdap.proto.BatchRunnable;
import co.cask.cdap.proto.BatchRunnableInstances;
import co.cask.cdap.proto.Containers;
import co.cask.cdap.proto.Id;
import co.cask.cdap.proto.Instances;
import co.cask.cdap.proto.MRJobInfo;
import co.cask.cdap.proto.NotRunningProgramLiveInfo;
import co.cask.cdap.proto.ProgramLiveInfo;
import co.cask.cdap.proto.ProgramRecord;
import co.cask.cdap.proto.ProgramRunStatus;
import co.cask.cdap.proto.ProgramStatus;
import co.cask.cdap.proto.ProgramType;
import co.cask.cdap.proto.RunRecord;
import co.cask.cdap.proto.ServiceInstances;
import co.cask.cdap.proto.id.ApplicationId;
import co.cask.cdap.proto.id.FlowId;
import co.cask.cdap.proto.id.Ids;
import co.cask.cdap.proto.id.NamespaceId;
import co.cask.cdap.proto.id.ProgramId;
import co.cask.cdap.proto.id.ProgramRunId;
import co.cask.http.HttpResponder;
import com.google.common.base.Charsets;
import com.google.common.base.Function;
import com.google.common.collect.ImmutableMap;
import com.google.common.collect.Lists;
import com.google.common.util.concurrent.Futures;
import com.google.common.util.concurrent.ListenableFuture;
import com.google.gson.Gson;
import com.google.gson.GsonBuilder;
import com.google.gson.JsonObject;
import com.google.gson.JsonSyntaxException;
import com.google.gson.reflect.TypeToken;
import com.google.inject.Inject;
import com.google.inject.Singleton;
import org.apache.twill.discovery.DiscoveryServiceClient;
import org.jboss.netty.buffer.ChannelBufferInputStream;
import org.jboss.netty.handler.codec.http.HttpRequest;
import org.jboss.netty.handler.codec.http.HttpResponseStatus;
import org.slf4j.Logger;
import org.slf4j.LoggerFactory;

import java.io.IOException;
import java.io.InputStreamReader;
import java.io.Reader;
import java.lang.reflect.Type;
import java.util.ArrayList;
import java.util.EnumSet;
import java.util.HashMap;
import java.util.List;
import java.util.Map;
import java.util.concurrent.TimeUnit;
import javax.ws.rs.DELETE;
import javax.ws.rs.DefaultValue;
import javax.ws.rs.GET;
import javax.ws.rs.POST;
import javax.ws.rs.PUT;
import javax.ws.rs.Path;
import javax.ws.rs.PathParam;
import javax.ws.rs.QueryParam;

/**
 * {@link co.cask.http.HttpHandler} to manage program lifecycle for v3 REST APIs
 */
@Singleton
@Path(Constants.Gateway.API_VERSION_3 + "/namespaces/{namespace-id}")
public class ProgramLifecycleHttpHandler extends AbstractAppFabricHttpHandler {
  private static final Logger LOG = LoggerFactory.getLogger(ProgramLifecycleHttpHandler.class);
  private static final Type BATCH_PROGRAMS_TYPE = new TypeToken<List<BatchProgram>>() { }.getType();
  private static final Type BATCH_RUNNABLES_TYPE = new TypeToken<List<BatchRunnable>>() { }.getType();
  private static final Type BATCH_STARTS_TYPE = new TypeToken<List<BatchProgramStart>>() { }.getType();

  private static final String SCHEDULES = "schedules";
  /**
   * Json serializer/deserializer.
   */
  private static final Gson GSON = ApplicationSpecificationAdapter
    .addTypeAdapters(new GsonBuilder())
    .registerTypeAdapterFactory(new CaseInsensitiveEnumTypeAdapterFactory())
    .create();

  private static final Function<RunRecordMeta, RunRecord> CONVERT_TO_RUN_RECORD =
    new Function<RunRecordMeta, RunRecord>() {
      @Override
      public RunRecord apply(RunRecordMeta input) {
        return new RunRecord(input);
      }
    };

  private final ProgramLifecycleService lifecycleService;
  private final DiscoveryServiceClient discoveryServiceClient;
  private final QueueAdmin queueAdmin;
  private final PreferencesStore preferencesStore;
  private final MetricStore metricStore;
  private final MRJobInfoFetcher mrJobInfoFetcher;

  /**
   * Store manages non-runtime lifecycle.
   */
  protected final Store store;

  /**
   * Runtime program service for running and managing programs.
   */
  protected final ProgramRuntimeService runtimeService;

  /**
   * Scheduler provides ability to schedule/un-schedule the jobs.
   */
  protected final Scheduler scheduler;

  @Inject
  ProgramLifecycleHttpHandler(Store store, ProgramRuntimeService runtimeService,
                              DiscoveryServiceClient discoveryServiceClient,
                              ProgramLifecycleService lifecycleService,
                              QueueAdmin queueAdmin,
                              Scheduler scheduler, PreferencesStore preferencesStore,
                              MRJobInfoFetcher mrJobInfoFetcher,
                              MetricStore metricStore) {
    this.store = store;
    this.runtimeService = runtimeService;
    this.discoveryServiceClient = discoveryServiceClient;
    this.lifecycleService = lifecycleService;
    this.metricStore = metricStore;
    this.queueAdmin = queueAdmin;
    this.scheduler = scheduler;
    this.preferencesStore = preferencesStore;
    this.mrJobInfoFetcher = mrJobInfoFetcher;
  }

  /**
   * Relays job-level and task-level information about a particular MapReduce program run.
   */
  @GET
  @Path("/apps/{app-id}/mapreduce/{mapreduce-id}/runs/{run-id}/info")
  public void getMapReduceInfo(HttpRequest request, HttpResponder responder,
                               @PathParam("namespace-id") String namespaceId,
                               @PathParam("app-id") String appId,
                               @PathParam("mapreduce-id") String mapreduceId,
                               @PathParam("run-id") String runId) throws IOException, NotFoundException {
    ProgramId programId = new ProgramId(namespaceId, appId, ProgramType.MAPREDUCE, mapreduceId);
    ProgramRunId run = programId.run(runId);
    ApplicationSpecification appSpec = store.getApplication(programId.getParent());
    if (appSpec == null) {
      throw new NotFoundException(programId.getApplication());
    }
    if (!appSpec.getMapReduce().containsKey(mapreduceId)) {
      throw new NotFoundException(programId);
    }
    RunRecordMeta runRecordMeta = store.getRun(programId, runId);
    if (runRecordMeta == null) {
      throw new NotFoundException(run);
    }

    MRJobInfo mrJobInfo = mrJobInfoFetcher.getMRJobInfo(run.toId());

    mrJobInfo.setState(runRecordMeta.getStatus().name());
    // Multiple startTs / endTs by 1000, to be consistent with Task-level start/stop times returned by JobClient
    // in milliseconds. RunRecord returns seconds value.
    mrJobInfo.setStartTime(TimeUnit.SECONDS.toMillis(runRecordMeta.getStartTs()));
    Long stopTs = runRecordMeta.getStopTs();
    if (stopTs != null) {
      mrJobInfo.setStopTime(TimeUnit.SECONDS.toMillis(stopTs));
    }

    // JobClient (in DistributedMRJobInfoFetcher) can return NaN as some of the values, and GSON otherwise fails
    Gson gson = new GsonBuilder().serializeSpecialFloatingPointValues().create();
    responder.sendJson(HttpResponseStatus.OK, mrJobInfo, mrJobInfo.getClass(), gson);
  }

  /**
   * Returns status of a type specified by the type{flows,workflows,mapreduce,spark,services,schedules}.
   */
  @GET
  @Path("/apps/{app-id}/{program-type}/{program-id}/status")
  public void getStatus(HttpRequest request, HttpResponder responder,
                        @PathParam("namespace-id") String namespaceId,
                        @PathParam("app-id") String appId,
                        @PathParam("program-type") String type,
                        @PathParam("program-id") String programId) throws Exception {
    ApplicationId applicationId = new ApplicationId(namespaceId, appId);
    if (SCHEDULES.equals(type)) {
      getScheduleStatus(responder, applicationId, programId);
      return;
    }
    ProgramType programType;
    try {
      programType = ProgramType.valueOfCategoryName(type);
    } catch (IllegalArgumentException e) {
      throw new BadRequestException(e);
    }
    ProgramId program = applicationId.program(programType, programId);
    ProgramStatus programStatus = lifecycleService.getProgramStatus(program);

    Map<String, String> status = ImmutableMap.of("status", programStatus.name());
    responder.sendJson(HttpResponseStatus.OK, status);
  }

  /**
   * Returns status of a type specified by the type{flows,workflows,mapreduce,spark,services,schedules}.
   */
  @GET
  @Path("/apps/{app-id}/versions/{version-id}/{program-type}/{program-id}/status")
  public void getStatus(HttpRequest request, HttpResponder responder,
                               @PathParam("namespace-id") String namespaceId,
                               @PathParam("app-id") String appId,
                               @PathParam("version-id") String versionId,
                               @PathParam("program-type") String type,
                               @PathParam("program-id") String programId) throws Exception {
    ApplicationId applicationId = new ApplicationId(namespaceId, appId, versionId);
    if (SCHEDULES.equals(type)) {
      getScheduleStatus(responder, applicationId, programId);
      return;
    }

    ProgramType programType;
    try {
      programType = ProgramType.valueOfCategoryName(type);
    } catch (IllegalArgumentException e) {
      throw new BadRequestException(e);
    }
    ProgramId program = applicationId.program(programType, programId);
    ProgramStatus programStatus = lifecycleService.getProgramStatus(program);

    Map<String, String> status = ImmutableMap.of("status", programStatus.name());
    responder.sendJson(HttpResponseStatus.OK, status);
  }

  private void getScheduleStatus(HttpResponder responder, ApplicationId applicationId, String scheduleName)
    throws NotFoundException, SchedulerException {
    ApplicationSpecification appSpec = store.getApplication(applicationId);
    if (appSpec == null) {
      throw new NotFoundException(applicationId);
    }

    ScheduleSpecification scheduleSpec = appSpec.getSchedules().get(scheduleName);
    if (scheduleSpec == null) {
      throw new NotFoundException(scheduleName, String.format("Schedule: %s for application: %s",
                                                              scheduleName, applicationId.getApplication()));
    }

    String programName = scheduleSpec.getProgram().getProgramName();
    ProgramType programType = ProgramType.valueOfSchedulableType(scheduleSpec.getProgram().getProgramType());
    ProgramId programId = applicationId.program(programType, programName);
    JsonObject json = new JsonObject();
    json.addProperty("status", scheduler.scheduleState(programId, programId.getType().getSchedulableType(),
                                                       scheduleName).toString());
    responder.sendJson(HttpResponseStatus.OK, json);
  }

  /**
   * Stops the particular run of the Workflow or MapReduce program.
   */
  @POST
  @Path("/apps/{app-id}/{program-type}/{program-id}/runs/{run-id}/stop")
  public void performRunLevelStop(HttpRequest request, HttpResponder responder,
                                  @PathParam("namespace-id") String namespaceId,
                                  @PathParam("app-id") String appId,
                                  @PathParam("program-type") String type,
                                  @PathParam("program-id") String programId,
                                  @PathParam("run-id") String runId) throws Exception {
    ProgramType programType;
    try {
      programType = ProgramType.valueOfCategoryName(type);
     } catch (IllegalArgumentException e) {
      throw new BadRequestException(e);
    }
    ProgramId program = new ProgramId(namespaceId, appId, programType, programId);
    lifecycleService.stop(program, runId);
    responder.sendStatus(HttpResponseStatus.OK);
  }

  @POST
  @Path("/apps/{app-id}/{program-type}/{program-id}/{action}")
  public void performAction(HttpRequest request, HttpResponder responder,
                            @PathParam("namespace-id") String namespaceId,
                            @PathParam("app-id") String appId,
                            @PathParam("program-type") String type,
                            @PathParam("program-id") String programId,
                            @PathParam("action") String action) throws Exception {
    doPerformAction(request, responder, namespaceId, appId, ApplicationId.DEFAULT_VERSION, type, programId, action);
  }

  @POST
  @Path("/apps/{app-id}/versions/{app-version}/{program-type}/{program-id}/{action}")
  public void performAction(HttpRequest request, HttpResponder responder,
                            @PathParam("namespace-id") String namespaceId,
                            @PathParam("app-id") String appId,
                            @PathParam("app-version") String appVersion,
                            @PathParam("program-type") String type,
                            @PathParam("program-id") String programId,
                            @PathParam("action") String action) throws Exception {
    doPerformAction(request, responder, namespaceId, appId, appVersion, type, programId, action);
  }

  private void doPerformAction(HttpRequest request, HttpResponder responder, String namespaceId, String appId,
                               String appVersion, String type, String programId, String action) throws Exception {
    ApplicationId applicationId = new ApplicationId(namespaceId, appId, appVersion);
    if ("schedules".equals(type)) {
      performScheduleAction(responder, applicationId, programId, action);
      return;
    }

    ProgramType programType;
    try {
      programType = ProgramType.valueOfCategoryName(type);
    } catch (IllegalArgumentException e) {
      throw new BadRequestException(String.format("Unknown program type '%s'", type), e);
    }

    ProgramId program = applicationId.program(programType, programId);
    Map<String, String> args = decodeArguments(request);
    // we have already validated that the action is valid
    switch (action.toLowerCase()) {
      case "start":
        lifecycleService.start(program, args, false);
        break;
      case "debug":
        if (!isDebugAllowed(programType)) {
          throw new NotImplementedException(String.format("debug action is not implemented for program type %s",
                                                          programType));
        }
        lifecycleService.start(program, args, true);
        break;
      case "stop":
        lifecycleService.stop(program);
        break;
      default:
        throw new NotFoundException(String.format("%s action was not found", action));
    }
    responder.sendStatus(HttpResponseStatus.OK);
  }

  private void performScheduleAction(HttpResponder responder, ApplicationId appId,
                                     String scheduleName, String action) throws SchedulerException {
    try {
      if (!action.equals("suspend") && !action.equals("resume")) {
        responder.sendString(HttpResponseStatus.BAD_REQUEST, "Schedule can only be suspended or resumed.");
        return;
      }

      ApplicationSpecification appSpec = store.getApplication(appId);
      if (appSpec == null) {
        responder.sendString(HttpResponseStatus.NOT_FOUND, "App: " + appId.getApplication() + " not found");
        return;
      }

      ScheduleSpecification scheduleSpec = appSpec.getSchedules().get(scheduleName);
      if (scheduleSpec == null) {
        responder.sendString(HttpResponseStatus.NOT_FOUND, "Schedule: " + scheduleName + " not found");
        return;
      }

      String programName = scheduleSpec.getProgram().getProgramName();
      ProgramType programType = ProgramType.valueOfSchedulableType(scheduleSpec.getProgram().getProgramType());
      ProgramId programId = appId.program(programType, programName);
      Scheduler.ScheduleState state = scheduler.scheduleState(programId, scheduleSpec.getProgram().getProgramType(),
                                                              scheduleName);
      switch (state) {
        case NOT_FOUND:
          responder.sendStatus(HttpResponseStatus.NOT_FOUND);
          break;
        case SCHEDULED:
          if (action.equals("suspend")) {
            scheduler.suspendSchedule(programId, scheduleSpec.getProgram().getProgramType(), scheduleName);
            responder.sendJson(HttpResponseStatus.OK, "OK");
          } else {
            // attempt to resume already resumed schedule
            responder.sendJson(HttpResponseStatus.CONFLICT, "Already resumed");
          }
          break;
        case SUSPENDED:
          if (action.equals("suspend")) {
            // attempt to suspend already suspended schedule
            responder.sendJson(HttpResponseStatus.CONFLICT, "Schedule already suspended");
          } else {
            scheduler.resumeSchedule(programId, scheduleSpec.getProgram().getProgramType(), scheduleName);
            responder.sendJson(HttpResponseStatus.OK, "OK");
          }
          break;
      }
    } catch (SecurityException e) {
      responder.sendStatus(HttpResponseStatus.UNAUTHORIZED);
    } catch (NotFoundException e) {
      responder.sendString(HttpResponseStatus.NOT_FOUND, e.getMessage());
    }
  }

  /**
   * Returns program runs based on options it returns either currently running or completed or failed.
   * Default it returns all.
   */
  @GET
  @Path("/apps/{app-id}/{program-type}/{program-id}/runs")
  public void programHistory(HttpRequest request, HttpResponder responder,
                             @PathParam("namespace-id") String namespaceId,
                             @PathParam("app-id") String appId,
                             @PathParam("program-type") String type,
                             @PathParam("program-id") String programId,
                             @QueryParam("status") String status,
                             @QueryParam("start") String startTs,
                             @QueryParam("end") String endTs,
                             @QueryParam("limit") @DefaultValue("100") final int resultLimit)
    throws Exception {
    ProgramType programType = getProgramType(type);
    if (programType == null || programType == ProgramType.WEBAPP) {
      throw new NotFoundException(String.format("Program history is not supported for program type '%s'.",
                                                type));
    }
    long start = (startTs == null || startTs.isEmpty()) ? 0 : Long.parseLong(startTs);
    long end = (endTs == null || endTs.isEmpty()) ? Long.MAX_VALUE : Long.parseLong(endTs);

    ProgramId program = new ProgramId(namespaceId, appId, programType, programId);
    ProgramSpecification specification = lifecycleService.getProgramSpecification(program);
    if (specification == null) {
      throw new NotFoundException(program);
    }
    getRuns(responder, program, status, start, end, resultLimit);
  }

  /**
   * Returns run record for a particular run of a program.
   */
  @GET
  @Path("/apps/{app-id}/{program-type}/{program-id}/runs/{run-id}")
  public void programRunRecord(HttpRequest request, HttpResponder responder,
                             @PathParam("namespace-id") String namespaceId,
                             @PathParam("app-id") String appId,
                             @PathParam("program-type") String type,
                             @PathParam("program-id") String programId,
                             @PathParam("run-id") String runid) throws NotFoundException {
    ProgramType programType = getProgramType(type);
    if (programType == null || programType == ProgramType.WEBAPP) {
      throw new NotFoundException(String.format("Program run record is not supported for program type '%s'.",
                                                programType));
    }
    ProgramId progId = new ProgramId(namespaceId, appId, programType, programId);
    RunRecordMeta runRecordMeta = store.getRun(progId, runid);
    if (runRecordMeta != null) {
      RunRecord runRecord = CONVERT_TO_RUN_RECORD.apply(runRecordMeta);
      responder.sendJson(HttpResponseStatus.OK, runRecord);
      return;
    }
    throw new NotFoundException(progId.run(runid));
  }

  /**
   * Get program runtime args.
   */
  @GET
  @Path("/apps/{app-id}/{program-type}/{program-id}/runtimeargs")
  public void getProgramRuntimeArgs(HttpRequest request, HttpResponder responder,
                                    @PathParam("namespace-id") String namespaceId,
                                    @PathParam("app-id") String appId,
                                    @PathParam("program-type") String type,
                                    @PathParam("program-id") String programId) throws BadRequestException,
    NotImplementedException, NotFoundException {
    ProgramType programType = getProgramType(type);
    if (programType == null || programType == ProgramType.WEBAPP) {
      throw new NotFoundException(String.format("Getting program runtime arguments is not supported for program " +
                                                  "type '%s'.", type));
    }

    ProgramId id = new ProgramId(namespaceId, appId, programType, programId);
    if (!store.programExists(id)) {
      throw new NotFoundException(id);
    }

    Map<String, String> runtimeArgs = preferencesStore.getProperties(id.getNamespace(), appId,
                                                                     type, programId);
    responder.sendJson(HttpResponseStatus.OK, runtimeArgs);
  }

  /**
   * Save program runtime args.
   */
  @PUT
  @Path("/apps/{app-id}/{program-type}/{program-id}/runtimeargs")
  public void saveProgramRuntimeArgs(HttpRequest request, HttpResponder responder,
                                     @PathParam("namespace-id") String namespaceId,
                                     @PathParam("app-id") String appId,
                                     @PathParam("program-type") String type,
                                     @PathParam("program-id") String programId) throws Exception {
    ProgramType programType = getProgramType(type);
    if (programType == null || programType == ProgramType.WEBAPP) {
      throw new NotFoundException(String.format("Saving program runtime arguments is not supported for program " +
                                                  "type '%s'.", programType));
    }

    lifecycleService.saveRuntimeArgs(new ProgramId(namespaceId, appId, programType, programId),
                                     decodeArguments(request));
    responder.sendStatus(HttpResponseStatus.OK);
  }

  @GET
  @Path("/apps/{app-id}/{program-type}/{program-id}")
  public void programSpecification(HttpRequest request, HttpResponder responder,
                                   @PathParam("namespace-id") String namespaceId, @PathParam("app-id") String appId,
                                   @PathParam("program-type") String type,
                                   @PathParam("program-id") String programId) throws Exception {
    ProgramType programType = getProgramType(type);
    if (programType == null) {
      throw new MethodNotAllowedException(request.getMethod(), request.getUri());
    }

    ProgramId id = new ProgramId(namespaceId, appId, programType, programId);;
    ProgramSpecification specification = lifecycleService.getProgramSpecification(id);
    if (specification == null) {
      throw new NotFoundException(programId);
    }
    responder.sendJson(HttpResponseStatus.OK, specification);
  }

  /**
   * Returns the status for all programs that are passed into the data. The data is an array of JSON objects
   * where each object must contain the following three elements: appId, programType, and programId
   * (flow name, service name, etc.).
   * <p>
   * Example input:
   * <pre><code>
   * [{"appId": "App1", "programType": "Service", "programId": "Service1"},
   * {"appId": "App1", "programType": "Mapreduce", "programId": "MapReduce2"},
   * {"appId": "App2", "programType": "Flow", "programId": "Flow1"}]
   * </code></pre>
   * </p><p>
   * The response will be an array of JsonObjects each of which will contain the three input parameters
   * as well as 2 fields, "status" which maps to the status of the program and "statusCode" which maps to the
   * status code for the data in that JsonObjects.
   * </p><p>
   * If an error occurs in the input (for the example above, App2 does not exist), then all JsonObjects for which the
   * parameters have a valid status will have the status field but all JsonObjects for which the parameters do not have
   * a valid status will have an error message and statusCode.
   * </p><p>
   * For example, if there is no App2 in the data above, then the response would be 200 OK with following possible data:
   * </p>
   * <pre><code>
   * [{"appId": "App1", "programType": "Service", "programId": "Service1", "statusCode": 200, "status": "RUNNING"},
   * {"appId": "App1", "programType": "Mapreduce", "programId": "Mapreduce2", "statusCode": 200, "status": "STOPPED"},
   * {"appId":"App2", "programType":"Flow", "programId":"Flow1", "statusCode":404, "error": "App: App2 not found"}]
   * </code></pre>
   */
  @POST
  @Path("/status")
  public void getStatuses(HttpRequest request, HttpResponder responder,
                          @PathParam("namespace-id") String namespaceId) throws Exception {

    List<BatchProgram> programs = validateAndGetBatchInput(request, BATCH_PROGRAMS_TYPE);

    List<BatchProgramStatus> statuses = new ArrayList<>(programs.size());
    for (BatchProgram program : programs) {
      ProgramId programId = new ProgramId(namespaceId, program.getAppId(), program.getProgramType(),
                                          program.getProgramId());
      try {
        ProgramStatus programStatus = lifecycleService.getProgramStatus(programId);
        statuses.add(new BatchProgramStatus(
          program, HttpResponseStatus.OK.getCode(), null, programStatus.name()));
      } catch (NotFoundException e) {
        statuses.add(new BatchProgramStatus(
          program, HttpResponseStatus.NOT_FOUND.getCode(), e.getMessage(), null));
      }
    }
    responder.sendJson(HttpResponseStatus.OK, statuses);
  }

  /**
   * Stops all programs that are passed into the data. The data is an array of JSON objects
   * where each object must contain the following three elements: appId, programType, and programId
   * (flow name, service name, etc.).
   * <p>
   * Example input:
   * <pre><code>
   * [{"appId": "App1", "programType": "Service", "programId": "Service1"},
   * {"appId": "App1", "programType": "Mapreduce", "programId": "MapReduce2"},
   * {"appId": "App2", "programType": "Flow", "programId": "Flow1"}]
   * </code></pre>
   * </p><p>
   * The response will be an array of JsonObjects each of which will contain the three input parameters
   * as well as a "statusCode" field which maps to the status code for the data in that JsonObjects.
   * </p><p>
   * If an error occurs in the input (for the example above, App2 does not exist), then all JsonObjects for which the
   * parameters have a valid status will have the status field but all JsonObjects for which the parameters do not have
   * a valid status will have an error message and statusCode.
   * </p><p>
   * For example, if there is no App2 in the data above, then the response would be 200 OK with following possible data:
   * </p>
   * <pre><code>
   * [{"appId": "App1", "programType": "Service", "programId": "Service1", "statusCode": 200},
   * {"appId": "App1", "programType": "Mapreduce", "programId": "Mapreduce2", "statusCode": 200},
   * {"appId":"App2", "programType":"Flow", "programId":"Flow1", "statusCode":404, "error": "App: App2 not found"}]
   * </code></pre>
   */
  @POST
  @Path("/stop")
  public void stopPrograms(HttpRequest request, HttpResponder responder,
                           @PathParam("namespace-id") String namespaceId) throws Exception {

    List<BatchProgram> programs = validateAndGetBatchInput(request, BATCH_PROGRAMS_TYPE);

    List<ListenableFuture<BatchProgramResult>> issuedStops = new ArrayList<>(programs.size());
    for (final BatchProgram program : programs) {
      ProgramId programId = new ProgramId(namespaceId, program.getAppId(), program.getProgramType(),
                                         program.getProgramId());
      try {
        List<ListenableFuture<ProgramController>> stops = lifecycleService.issueStop(programId, null);
        for (ListenableFuture<ProgramController> stop : stops) {
          ListenableFuture<BatchProgramResult> issuedStop = Futures.transform(stop,
            new Function<ProgramController, BatchProgramResult>() {
              @Override
              public BatchProgramResult apply(ProgramController input) {
                return new BatchProgramResult(program, HttpResponseStatus.OK.getCode(), null, input.getRunId().getId());
              }
            });
          issuedStops.add(issuedStop);
        }
      } catch (NotFoundException e) {
        issuedStops.add(Futures.immediateFuture(
          new BatchProgramResult(program, HttpResponseStatus.NOT_FOUND.getCode(), e.getMessage())));
      } catch (BadRequestException e) {
        issuedStops.add(Futures.immediateFuture(
          new BatchProgramResult(program, HttpResponseStatus.BAD_REQUEST.getCode(), e.getMessage())));
      }
    }

    List<BatchProgramResult> output = new ArrayList<>(programs.size());
    // need to keep this index in case there is an exception getting the future, since we won't have the program
    // information in that scenario
    int i = 0;
    for (ListenableFuture<BatchProgramResult> issuedStop : issuedStops) {
      try {
        output.add(issuedStop.get());
      } catch (Throwable t) {
        LOG.warn(t.getMessage(), t);
        output.add(new BatchProgramResult(programs.get(i), HttpResponseStatus.INTERNAL_SERVER_ERROR.getCode(),
                                          t.getMessage()));
      }
      i++;
    }
    responder.sendJson(HttpResponseStatus.OK, output);
  }

  /**
   * Starts all programs that are passed into the data. The data is an array of JSON objects
   * where each object must contain the following three elements: appId, programType, and programId
   * (flow name, service name, etc.). In additional, each object can contain an optional runtimeargs element,
   * which is a map of arguments to start the program with.
   * <p>
   * Example input:
   * <pre><code>
   * [{"appId": "App1", "programType": "Service", "programId": "Service1"},
   * {"appId": "App1", "programType": "Mapreduce", "programId": "MapReduce2", "runtimeargs":{"arg1":"val1"}},
   * {"appId": "App2", "programType": "Flow", "programId": "Flow1"}]
   * </code></pre>
   * </p><p>
   * The response will be an array of JsonObjects each of which will contain the three input parameters
   * as well as a "statusCode" field which maps to the status code for the data in that JsonObjects.
   * </p><p>
   * If an error occurs in the input (for the example above, App2 does not exist), then all JsonObjects for which the
   * parameters have a valid status will have the status field but all JsonObjects for which the parameters do not have
   * a valid status will have an error message and statusCode.
   * </p><p>
   * For example, if there is no App2 in the data above, then the response would be 200 OK with following possible data:
   * </p>
   * <pre><code>
   * [{"appId": "App1", "programType": "Service", "programId": "Service1", "statusCode": 200},
   * {"appId": "App1", "programType": "Mapreduce", "programId": "Mapreduce2", "statusCode": 200},
   * {"appId":"App2", "programType":"Flow", "programId":"Flow1", "statusCode":404, "error": "App: App2 not found"}]
   * </code></pre>
   */
  @POST
  @Path("/start")
  public void startPrograms(HttpRequest request, HttpResponder responder,
                            @PathParam("namespace-id") String namespaceId) throws Exception {

    List<BatchProgramStart> programs = validateAndGetBatchInput(request, BATCH_STARTS_TYPE);

    List<BatchProgramResult> output = new ArrayList<>(programs.size());
    for (BatchProgramStart program : programs) {
      ProgramId programId = new ProgramId(namespaceId, program.getAppId(), program.getProgramType(),
                                          program.getProgramId());
      try {
        ProgramController programController = lifecycleService.start(programId, program.getRuntimeargs(), false);
        output.add(new BatchProgramResult(program, HttpResponseStatus.OK.getCode(), null,
                                          programController.getRunId().getId()));
      } catch (NotFoundException e) {
        output.add(new BatchProgramResult(program, HttpResponseStatus.NOT_FOUND.getCode(), e.getMessage()));
      } catch (BadRequestException e) {
        output.add(new BatchProgramResult(program, HttpResponseStatus.BAD_REQUEST.getCode(), e.getMessage()));
      } catch (ConflictException e) {
        output.add(new BatchProgramResult(program, HttpResponseStatus.CONFLICT.getCode(), e.getMessage()));
      }
    }
    responder.sendJson(HttpResponseStatus.OK, output);
  }

  /**
   * Returns the number of instances for all program runnables that are passed into the data. The data is an array of
   * Json objects where each object must contain the following three elements: appId, programType, and programId
   * (flow name, service name). Retrieving instances only applies to flows, and user
   * services. For flows, another parameter, "runnableId", must be provided. This corresponds to the
   * flowlet/runnable for which to retrieve the instances.
   * <p>
   * Example input:
   * <pre><code>
   * [{"appId": "App1", "programType": "Service", "programId": "Service1", "runnableId": "Runnable1"},
   *  {"appId": "App1", "programType": "Mapreduce", "programId": "Mapreduce2"},
   *  {"appId": "App2", "programType": "Flow", "programId": "Flow1", "runnableId": "Flowlet1"}]
   * </code></pre>
   * </p><p>
   * The response will be an array of JsonObjects each of which will contain the three input parameters
   * as well as 3 fields:
   * <ul>
   * <li>"provisioned" which maps to the number of instances actually provided for the input runnable;</li>
   * <li>"requested" which maps to the number of instances the user has requested for the input runnable; and</li>
   * <li>"statusCode" which maps to the http status code for the data in that JsonObjects (200, 400, 404).</li>
   * </ul>
   * </p><p>
   * If an error occurs in the input (for the example above, Flowlet1 does not exist), then all JsonObjects for
   * which the parameters have a valid instances will have the provisioned and requested fields status code fields
   * but all JsonObjects for which the parameters are not valid will have an error message and statusCode.
   * </p><p>
   * For example, if there is no Flowlet1 in the above data, then the response could be 200 OK with the following data:
   * </p>
   * <pre><code>
   * [{"appId": "App1", "programType": "Service", "programId": "Service1", "runnableId": "Runnable1",
   *   "statusCode": 200, "provisioned": 2, "requested": 2},
   *  {"appId": "App1", "programType": "Mapreduce", "programId": "Mapreduce2", "statusCode": 400,
   *   "error": "Program type 'Mapreduce' is not a valid program type to get instances"},
   *  {"appId": "App2", "programType": "Flow", "programId": "Flow1", "runnableId": "Flowlet1", "statusCode": 404,
   *   "error": "Program": Flowlet1 not found"}]
   * </code></pre>
   */
  @POST
  @Path("/instances")
  public void getInstances(HttpRequest request, HttpResponder responder,
                           @PathParam("namespace-id") String namespaceId) throws IOException, BadRequestException {

    List<BatchRunnable> runnables = validateAndGetBatchInput(request, BATCH_RUNNABLES_TYPE);

    // cache app specs to perform fewer store lookups
    Map<ApplicationId, ApplicationSpecification> appSpecs = new HashMap<>();

    List<BatchRunnableInstances> output = new ArrayList<>(runnables.size());
    for (BatchRunnable runnable : runnables) {
      // cant get instances for things that are not flows, services, or workers
      if (!canHaveInstances(runnable.getProgramType())) {
        output.add(new BatchRunnableInstances(runnable, HttpResponseStatus.BAD_REQUEST.getCode(),
                   String.format("Program type '%s' is not a valid program type to get instances",
                     runnable.getProgramType().getPrettyName())));
        continue;
      }

      ApplicationId appId = new ApplicationId(namespaceId, runnable.getAppId());

      // populate spec cache if this is the first time we've seen the appid.
      if (!appSpecs.containsKey(appId)) {
        appSpecs.put(appId, store.getApplication(appId));
      }

      ApplicationSpecification spec = appSpecs.get(appId);
      if (spec == null) {
        output.add(new BatchRunnableInstances(runnable, HttpResponseStatus.NOT_FOUND.getCode(),
          String.format("App: %s not found", appId)));
        continue;
      }

      ProgramId programId = appId.program(runnable.getProgramType(), runnable.getProgramId());
      output.add(getProgramInstances(runnable, spec, programId.toId()));
    }
    responder.sendJson(HttpResponseStatus.OK, output);
  }

  /*
  Note: Cannot combine the following get all programs methods into one because then API path will clash with /apps path
   */

  /**
   * Returns a list of flows associated with a namespace.
   */
  @GET
  @Path("/flows")
  public void getAllFlows(HttpRequest request, HttpResponder responder,
                          @PathParam("namespace-id") String namespaceId) throws Exception {
    responder.sendJson(HttpResponseStatus.OK, lifecycleService.list(new NamespaceId(namespaceId), ProgramType.FLOW));
  }

  /**
   * Returns a list of map/reduces associated with a namespace.
   */
  @GET
  @Path("/mapreduce")
  public void getAllMapReduce(HttpRequest request, HttpResponder responder,
                              @PathParam("namespace-id") String namespaceId) throws Exception {
    responder.sendJson(HttpResponseStatus.OK,
                       lifecycleService.list(new NamespaceId(namespaceId), ProgramType.MAPREDUCE));
  }

  /**
   * Returns a list of spark jobs associated with a namespace.
   */
  @GET
  @Path("/spark")
  public void getAllSpark(HttpRequest request, HttpResponder responder,
                          @PathParam("namespace-id") String namespaceId) throws Exception {
    responder.sendJson(HttpResponseStatus.OK, lifecycleService.list(new NamespaceId(namespaceId), ProgramType.SPARK));
  }

  /**
   * Returns a list of workflows associated with a namespace.
   */
  @GET
  @Path("/workflows")
  public void getAllWorkflows(HttpRequest request, HttpResponder responder,
                              @PathParam("namespace-id") String namespaceId) throws Exception {
    responder.sendJson(HttpResponseStatus.OK,
                       lifecycleService.list(new NamespaceId(namespaceId), ProgramType.WORKFLOW));
  }

  /**
   * Returns a list of services associated with a namespace.
   */
  @GET
  @Path("/services")
  public void getAllServices(HttpRequest request, HttpResponder responder,
                             @PathParam("namespace-id") String namespaceId) throws Exception {
    responder.sendJson(HttpResponseStatus.OK, lifecycleService.list(new NamespaceId(namespaceId), ProgramType.SERVICE));
  }

  @GET
  @Path("/workers")
  public void getAllWorkers(HttpRequest request, HttpResponder responder,
                            @PathParam("namespace-id") String namespaceId) throws Exception {
    responder.sendJson(HttpResponseStatus.OK, lifecycleService.list(new NamespaceId(namespaceId), ProgramType.WORKER));
  }

  /**
   * Returns number of instances of a worker.
   */
  @GET
  @Path("/apps/{app-id}/workers/{worker-id}/instances")
  public void getWorkerInstances(HttpRequest request, HttpResponder responder,
                                 @PathParam("namespace-id") String namespaceId,
                                 @PathParam("app-id") String appId,
                                 @PathParam("worker-id") String workerId) {
    try {
      int count = store.getWorkerInstances(new NamespaceId(namespaceId).app(appId).worker(workerId));
      responder.sendJson(HttpResponseStatus.OK, new Instances(count));
    } catch (SecurityException e) {
      responder.sendStatus(HttpResponseStatus.UNAUTHORIZED);
    } catch (Throwable e) {
      if (respondIfElementNotFound(e, responder)) {
        return;
      }
      throw e;
    }
  }

  /**
   * Sets the number of instances of a worker.
   */
  @PUT
  @Path("/apps/{app-id}/workers/{worker-id}/instances")
  public void setWorkerInstances(HttpRequest request, HttpResponder responder,
                                 @PathParam("namespace-id") String namespaceId,
                                 @PathParam("app-id") String appId,
                                 @PathParam("worker-id") String workerId) throws Exception {
    int instances = getInstances(request);
    try {
      lifecycleService.setInstances(new ProgramId(namespaceId, appId, ProgramType.WORKER, workerId), instances);
      responder.sendStatus(HttpResponseStatus.OK);
    } catch (SecurityException e) {
      responder.sendStatus(HttpResponseStatus.UNAUTHORIZED);
    } catch (Throwable e) {
      if (respondIfElementNotFound(e, responder)) {
        return;
      }
      throw e;
    }
  }

  /********************** Flow/Flowlet APIs ***********************************************************/
  /**
   * Returns number of instances for a flowlet within a flow.
   */
  @GET
  @Path("/apps/{app-id}/flows/{flow-id}/flowlets/{flowlet-id}/instances")
  public void getFlowletInstances(HttpRequest request, HttpResponder responder,
                                  @PathParam("namespace-id") String namespaceId,
                                  @PathParam("app-id") String appId, @PathParam("flow-id") String flowId,
                                  @PathParam("flowlet-id") String flowletId) {
    try {
      int count = store.getFlowletInstances(new ProgramId(namespaceId, appId, ProgramType.FLOW, flowId), flowletId);
      responder.sendJson(HttpResponseStatus.OK, new Instances(count));
    } catch (SecurityException e) {
      responder.sendStatus(HttpResponseStatus.UNAUTHORIZED);
    } catch (Throwable e) {
      if (respondIfElementNotFound(e, responder)) {
        return;
      }
      throw e;
    }
  }

  /**
   * Increases number of instance for a flowlet within a flow.
   */
  @PUT
  @Path("/apps/{app-id}/flows/{flow-id}/flowlets/{flowlet-id}/instances")
  public synchronized void setFlowletInstances(HttpRequest request, HttpResponder responder,
                                               @PathParam("namespace-id") String namespaceId,
                                               @PathParam("app-id") String appId, @PathParam("flow-id") String flowId,
                                               @PathParam("flowlet-id") String flowletId) throws Exception {
    int instances = getInstances(request);
    try {
      lifecycleService.setInstances(new ProgramId(namespaceId, appId, ProgramType.FLOW, flowId), instances, flowletId);
      responder.sendStatus(HttpResponseStatus.OK);
    } catch (SecurityException e) {
      responder.sendStatus(HttpResponseStatus.UNAUTHORIZED);
    } catch (Throwable e) {
      if (respondIfElementNotFound(e, responder)) {
        return;
      }
      throw e;
    }
  }

  @GET
  @Path("/apps/{app-id}/{program-category}/{program-id}/live-info")
  @SuppressWarnings("unused")
  public void liveInfo(HttpRequest request, HttpResponder responder, @PathParam("namespace-id") String namespaceId,
                       @PathParam("app-id") String appId, @PathParam("program-category") String programCategory,
                       @PathParam("program-id") String programId) {
    ProgramType type = getProgramType(programCategory);
    if (type == null) {
      responder.sendString(HttpResponseStatus.METHOD_NOT_ALLOWED,
                           String.format("Live-info not supported for program type '%s'", programCategory));
      return;
    }
    ProgramId program =
      new ProgramId(namespaceId, appId, ProgramType.valueOfCategoryName(programCategory), programId);
    getLiveInfo(responder, program, runtimeService);
  }


  private void getLiveInfo(HttpResponder responder, ProgramId programId,
                             ProgramRuntimeService runtimeService) {
    try {
      responder.sendJson(HttpResponseStatus.OK, runtimeService.getLiveInfo(programId));
    } catch (SecurityException e) {
      responder.sendStatus(HttpResponseStatus.UNAUTHORIZED);
    }
  }

  /**
   * Deletes queues.
   */
  @DELETE
  @Path("/apps/{app-id}/flows/{flow-id}/queues")
  public void deleteFlowQueues(HttpRequest request, HttpResponder responder,
                               @PathParam("namespace-id") String namespaceId,
                               @PathParam("app-id") String appId,
                               @PathParam("flow-id") String flowId) throws Exception {
<<<<<<< HEAD
    FlowId flow = new NamespaceId(namespaceId).app(appId).flow(flowId);
=======
    ProgramId programId = new ProgramId(namespaceId, appId, ProgramType.FLOW, flowId);
>>>>>>> 1f742ed7
    try {
      ProgramStatus status = lifecycleService.getProgramStatus(flow);
      if (ProgramStatus.RUNNING == status) {
        responder.sendString(HttpResponseStatus.FORBIDDEN, "Flow is running, please stop it first.");
      } else {
        queueAdmin.dropAllForFlow(flow);
        FlowUtils.deleteFlowPendingMetrics(metricStore, namespaceId, appId, flowId);
        responder.sendStatus(HttpResponseStatus.OK);
      }
    } catch (SecurityException e) {
      responder.sendStatus(HttpResponseStatus.UNAUTHORIZED);
    }
  }

  /**
   * Return the number of instances of a service.
   */
  @GET
  @Path("/apps/{app-id}/services/{service-id}/instances")
  public void getServiceInstances(HttpRequest request, HttpResponder responder,
                                  @PathParam("namespace-id") String namespaceId,
                                  @PathParam("app-id") String appId,
                                  @PathParam("service-id") String serviceId) throws Exception {
    try {
      ProgramId programId = new ProgramId(namespaceId, appId, ProgramType.SERVICE, serviceId);
      if (!store.programExists(programId)) {
        responder.sendString(HttpResponseStatus.NOT_FOUND, "Service not found");
        return;
      }

      ServiceSpecification specification = (ServiceSpecification) lifecycleService.getProgramSpecification(programId);
      if (specification == null) {
        responder.sendStatus(HttpResponseStatus.NOT_FOUND);
        return;
      }

      int instances = specification.getInstances();
      responder.sendJson(HttpResponseStatus.OK,
                         new ServiceInstances(instances, getInstanceCount(programId, serviceId)));
    } catch (SecurityException e) {
      responder.sendStatus(HttpResponseStatus.UNAUTHORIZED);
    }
  }

  /**
   * Return the availability (i.e. discoverable registration) status of a service.
   */
  @GET
  @Path("/apps/{app-id}/services/{service-id}/available")
  public void getServiceAvailability(HttpRequest request, HttpResponder responder,
                                     @PathParam("namespace-id") String namespaceId,
                                     @PathParam("app-id") String appId,
                                     @PathParam("service-id") String serviceId) throws Exception {
    ProgramId programId = new ProgramId(namespaceId, appId, ProgramType.SERVICE, serviceId);
    ProgramStatus status = lifecycleService.getProgramStatus(programId);
    if (status == ProgramStatus.STOPPED) {
      responder.sendString(HttpResponseStatus.SERVICE_UNAVAILABLE, "Service is stopped. Please start it.");
    } else {
      // Construct discoverable name and return 200 OK if discoverable is present. If not return 503.
      String serviceName = ServiceDiscoverable.getName(programId);
      EndpointStrategy endpointStrategy = new RandomEndpointStrategy(discoveryServiceClient.discover(serviceName));
      if (endpointStrategy.pick(300L, TimeUnit.MILLISECONDS) == null) {
        LOG.trace("Discoverable endpoint {} not found", serviceName);
        responder.sendString(HttpResponseStatus.SERVICE_UNAVAILABLE,
                             "Service is running but not accepting requests at this time.");
      } else {
        responder.sendString(HttpResponseStatus.OK, "Service is available to accept requests.");
      }
    }
  }

  /**
   * Set instances of a service.
   */
  @PUT
  @Path("/apps/{app-id}/services/{service-id}/instances")
  public void setServiceInstances(HttpRequest request, HttpResponder responder,
                                  @PathParam("namespace-id") String namespaceId,
                                  @PathParam("app-id") String appId,
                                  @PathParam("service-id") String serviceId)
    throws Exception {
    try {
      ProgramId programId = new ProgramId(namespaceId, appId, ProgramType.SERVICE, serviceId);
      if (!store.programExists(programId)) {
        responder.sendString(HttpResponseStatus.NOT_FOUND, "Service not found");
        return;
      }

      int instances = getInstances(request);
      lifecycleService.setInstances(programId, instances);
      responder.sendStatus(HttpResponseStatus.OK);
    } catch (SecurityException e) {
      responder.sendStatus(HttpResponseStatus.UNAUTHORIZED);
    } catch (Throwable throwable) {
      if (respondIfElementNotFound(throwable, responder)) {
        return;
      }
      throw throwable;
    }
  }

  @DELETE
  @Path("/queues")
  public synchronized void deleteQueues(HttpRequest request, HttpResponder responder,
                                        @PathParam("namespace-id") String namespaceId) {
    // synchronized to avoid a potential race condition here:
    // 1. the check for state returns that all flows are STOPPED
    // 2. The API deletes queues because
    // Between 1. and 2., a flow is started using the /namespaces/{namespace-id}/apps/{app-id}/flows/{flow-id}/start API
    // Averting this race condition by synchronizing this method. The resource that needs to be locked here is
    // runtimeService. This should work because the method that is used to start a flow - startStopProgram - is also
    // synchronized on this.
    // This synchronization works in HA mode because even in HA mode there is only one leader at a time.
    NamespaceId namespace = new NamespaceId(namespaceId);
    try {
      List<ProgramRecord> flows = lifecycleService.list(new NamespaceId(namespaceId), ProgramType.FLOW);
      for (ProgramRecord flow : flows) {
        String appId = flow.getApp();
        String flowId = flow.getName();
        ProgramId programId = new ProgramId(namespaceId, appId, ProgramType.FLOW, flowId);
        ProgramStatus status = lifecycleService.getProgramStatus(programId);
        if (ProgramStatus.STOPPED != status) {
          responder.sendString(HttpResponseStatus.FORBIDDEN,
                               String.format("Flow '%s' from application '%s' in namespace '%s' is running, " +
                                               "please stop it first.", flowId, appId, namespaceId));
          return;
        }
      }
      queueAdmin.dropAllInNamespace(namespace);
      // delete process metrics that are used to calculate the queue size (system.queue.pending metric)
      FlowUtils.deleteFlowPendingMetrics(metricStore, namespaceId, null, null);
      responder.sendStatus(HttpResponseStatus.OK);
    } catch (Exception e) {
      LOG.error("Error while deleting queues in namespace " + namespace, e);
      responder.sendString(HttpResponseStatus.INTERNAL_SERVER_ERROR, e.getMessage());
    }
  }

  /**
   * Get requested and provisioned instances for a program type.
   * The program type passed here should be one that can have instances (flows, services, ...)
   * Requires caller to do this validation.
   */
  private BatchRunnableInstances getProgramInstances(BatchRunnable runnable, ApplicationSpecification spec,
                                                     Id.Program programId) {
    int requested;
    String programName = programId.getId();
    String runnableId = programName;
    ProgramType programType = programId.getType();
    if (programType == ProgramType.WORKER) {
      if (!spec.getWorkers().containsKey(programName)) {
        return new BatchRunnableInstances(runnable, HttpResponseStatus.NOT_FOUND.getCode(),
                                          "Worker: " + programName + " not found");
      }
      requested = spec.getWorkers().get(programName).getInstances();

    } else if (programType == ProgramType.SERVICE) {
      if (!spec.getServices().containsKey(programName)) {
        return new BatchRunnableInstances(runnable, HttpResponseStatus.NOT_FOUND.getCode(),
                                          "Service: " + programName + " not found");
      }
      requested = spec.getServices().get(programName).getInstances();

    } else if (programType == ProgramType.FLOW) {
      // flows must have runnable id
      runnableId = runnable.getRunnableId();
      if (runnableId == null) {
        return new BatchRunnableInstances(runnable, HttpResponseStatus.BAD_REQUEST.getCode(),
                                          "Must provide the flowlet id as the runnableId for flows");
      }
      FlowSpecification flowSpec = spec.getFlows().get(programName);
      if (flowSpec == null) {
        return new BatchRunnableInstances(runnable, HttpResponseStatus.NOT_FOUND.getCode(),
                                          "Flow: " + programName + " not found");
      }
      FlowletDefinition flowletDefinition = flowSpec.getFlowlets().get(runnableId);
      if (flowletDefinition == null) {
        return new BatchRunnableInstances(runnable, HttpResponseStatus.NOT_FOUND.getCode(),
                                          "Flowlet: " + runnableId + " not found");
      }
      requested = flowletDefinition.getInstances();

    } else {
      return new BatchRunnableInstances(runnable, HttpResponseStatus.BAD_REQUEST.getCode(),
                                        "Instances not supported for program type + " + programType);
    }
    int provisioned = getInstanceCount(programId.toEntityId(), runnableId);
    // use the pretty name of program types to be consistent
    return new BatchRunnableInstances(runnable, HttpResponseStatus.OK.getCode(), provisioned, requested);
  }

  private void getRuns(HttpResponder responder, ProgramId programId, String status,
                       long start, long end, int limit) throws BadRequestException {
    try {
      ProgramRunStatus runStatus = (status == null) ? ProgramRunStatus.ALL :
        ProgramRunStatus.valueOf(status.toUpperCase());
      List<RunRecord> records =
        Lists.transform(store.getRuns(programId, runStatus, start, end, limit), CONVERT_TO_RUN_RECORD);
      responder.sendJson(HttpResponseStatus.OK, records);
    } catch (IllegalArgumentException e) {
      throw new BadRequestException(String.format("Invalid status %s. Supported options for status of runs are " +
                                                    "running/completed/failed", status));
    }
  }

  /**
   * Returns the number of instances currently running for different runnables for different programs
   */
  private int getInstanceCount(ProgramId programId, String runnableId) {
    ProgramLiveInfo info = runtimeService.getLiveInfo(programId);
    int count = 0;
    if (info instanceof NotRunningProgramLiveInfo) {
      return count;
    }
    if (info instanceof Containers) {
      Containers containers = (Containers) info;
      for (Containers.ContainerInfo container : containers.getContainers()) {
        if (container.getName().equals(runnableId)) {
          count++;
        }
      }
      return count;
    }
    // TODO: CDAP-1091: For standalone mode, returning the requested instances instead of provisioned only for services.
    // Doing this only for services to keep it consistent with the existing contract for flowlets right now.
    // The get instances contract for both flowlets and services should be re-thought and fixed as part of CDAP-1091
    if (programId.getType() == ProgramType.SERVICE) {
      return getRequestedServiceInstances(programId);
    }

    // Not running on YARN default 1
    return 1;
  }

  private int getRequestedServiceInstances(ProgramId serviceId) {
    // Not running on YARN, get it from store
    return store.getServiceInstances(serviceId);
  }

  private boolean isDebugAllowed(ProgramType programType) {
    return EnumSet.of(ProgramType.FLOW, ProgramType.SERVICE, ProgramType.WORKER).contains(programType);
  }

  private boolean canHaveInstances(ProgramType programType) {
    return EnumSet.of(ProgramType.FLOW, ProgramType.SERVICE, ProgramType.WORKER).contains(programType);
  }

  private <T extends BatchProgram> List<T> validateAndGetBatchInput(HttpRequest request, Type type)
    throws BadRequestException, IOException {

    List<T> programs;
    try (Reader reader = new InputStreamReader(new ChannelBufferInputStream(request.getContent()), Charsets.UTF_8)) {
      try {
        programs = GSON.fromJson(reader, type);
        if (programs == null) {
          throw new BadRequestException("Request body is invalid json, please check that it is a json array.");
        }
      } catch (JsonSyntaxException e) {
        throw new BadRequestException("Request body is invalid json: " + e.getMessage());
      }
    }

    // validate input
    for (BatchProgram program : programs) {
      try {
        program.validate();
      } catch (IllegalArgumentException e) {
        throw new BadRequestException(
          "Must provide valid appId, programType, and programId for each object: " + e.getMessage());
      }
    }
    return programs;
  }
}<|MERGE_RESOLUTION|>--- conflicted
+++ resolved
@@ -66,7 +66,6 @@
 import co.cask.cdap.proto.ServiceInstances;
 import co.cask.cdap.proto.id.ApplicationId;
 import co.cask.cdap.proto.id.FlowId;
-import co.cask.cdap.proto.id.Ids;
 import co.cask.cdap.proto.id.NamespaceId;
 import co.cask.cdap.proto.id.ProgramId;
 import co.cask.cdap.proto.id.ProgramRunId;
@@ -1010,11 +1009,7 @@
                                @PathParam("namespace-id") String namespaceId,
                                @PathParam("app-id") String appId,
                                @PathParam("flow-id") String flowId) throws Exception {
-<<<<<<< HEAD
-    FlowId flow = new NamespaceId(namespaceId).app(appId).flow(flowId);
-=======
-    ProgramId programId = new ProgramId(namespaceId, appId, ProgramType.FLOW, flowId);
->>>>>>> 1f742ed7
+    FlowId flow = new FlowId(namespaceId, appId, flowId);
     try {
       ProgramStatus status = lifecycleService.getProgramStatus(flow);
       if (ProgramStatus.RUNNING == status) {
