--- conflicted
+++ resolved
@@ -183,14 +183,8 @@
 
         // Setup dataset framework context, if required
         if (programDatasetFramework instanceof ProgramContextAware) {
-<<<<<<< HEAD
-          ProgramRunId programRunId = program.getId().toEntityId()
-            .run(ProgramRunners.getRunId(contextConfig.getProgramOptions()));
+          ProgramRunId programRunId = program.getId().run(ProgramRunners.getRunId(contextConfig.getProgramOptions()));
           ((ProgramContextAware) programDatasetFramework).initContext(programRunId);
-=======
-          ProgramRunId programRunId = program.getId().run(ProgramRunners.getRunId(contextConfig.getProgramOptions()));
-          ((ProgramContextAware) programDatasetFramework).initContext(programRunId.toId());
->>>>>>> 4e1d9e8c
         }
 
         MapReduceSpecification spec = program.getApplicationSpecification().getMapReduce().get(program.getName());
