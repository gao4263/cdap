/**
 * Copyright (c) 2013 Continuuity, Inc.
 * Base server used for developer and enterprise editions. This provides common functionality to
 * set up a node js server with socket io and define routes. All custom functionality to an edition
 * must be placed under the server file inside the edition folder.
 */

var express = require('express'),
  io = require('socket.io'),
  Int64 = require('node-int64'),
  fs = require('fs'),
  log4js = require('log4js'),
  http = require('http'),
  https = require('https'),
  cookie = require('cookie'),
  utils = require('connect').utils,
  crypto = require('crypto'),
  path = require('path');

var Api = require('../common/api');

/**
 * Generic web app server. This is a base class used for creating different editions of the server.
 * This provides base server functionality, logging, routes and socket io setup.
 * @param {string} dirPath from where module is instantiated. This is used becuase __dirname defaults
 *    to the location of this module.
 * @param {string} logLevel log level {TRACE|INFO|ERROR}
 */
var WebAppServer = function(dirPath, logLevel) {
  this.dirPath = dirPath;
  this.LOG_LEVEL = logLevel;
};

/**
 * Thrift API service.
 */
WebAppServer.prototype.Api = Api;

/**
 * Server version.
 */
WebAppServer.prototype.VERSION = '';

/**
 * Express app framework.
 */
WebAppServer.prototype.app = express();

/**
 * Socket io.
 */
WebAppServer.prototype.io = {};

/**
 * Socket to listen to emit events and data.
 */
WebAppServer.prototype.socket = null;

/**
 * Config.
 */
WebAppServer.prototype.config = {};

/**
 * Configuration file pulled in and set.
 */
WebAppServer.prototype.configSet = false;

/**
 * Sets version if a version file exists.
 */
WebAppServer.prototype.setVersion = function() {
  try {
    this.VERSION = fs.readFileSync(this.dirPath + '../../../VERSION', 'utf8');
  } catch (e) {
    this.VERSION = 'UNKNOWN';
  }
};

/**
 * Configures logger.
 * @param {string} opt_appenderType log4js appender type.
 * @param {string} opt_logger log4js logger name.
 * @return {Object} instance of logger.
 */
WebAppServer.prototype.getLogger = function(opt_appenderType, opt_loggerName) {
  var appenderType = opt_appenderType || 'console';
  var loggerName = opt_loggerName || 'Developer UI';
  log4js.configure({
    appenders: [
      {type: appenderType}
    ]
  });
  var logger = log4js.getLogger(loggerName);
  logger.setLevel(this.LOG_LEVEL);
  return logger;
};

/**
 * Configures express server.
 */
WebAppServer.prototype.configureExpress = function() {
  this.app.use(express.bodyParser());

  // Workaround to make static files work on cloud.
  if (fs.existsSync(this.dirPath + '/../client/')) {
    this.app.use(express['static'](this.dirPath + '/../client/'));
  } else {
    this.app.use(express['static'](this.dirPath + '/../../client/'));
  }
};

/**
 * Sets a session in express and assigns a cookie identifier.
 * @param {string} cookieName Name of the cookie.
 * @param {string} secret cookie secret.
 */
WebAppServer.prototype.setCookieSession = function(cookieName, secret) {
  this.app.use(express.cookieParser());
  this.app.use(express.session({secret: secret, key: cookieName}));
};

/**
 * Creates http server based on app framework.
 * Currently works only with express.
 * @param {Object} app framework.
 * @return {Object} instance of the http server.
 */
WebAppServer.prototype.getServerInstance = function(app) {
  return http.createServer(app);
};

/**
 * Opens an io socket using the server.
 * @param {Object} Http server used by application.
 * @return {Object} instane of io socket listening to server.
 */
WebAppServer.prototype.getSocketIo = function(server) {
  var io = require('socket.io').listen(server);
  io.configure('development', function(){
    io.set('transports', ['websocket', 'xhr-polling']);
    io.set('log level', 1);
  });
  return io;
};

/**
 * Defines actions in response to a recieving data from a socket.
 * @param {Object} io socket io manager.
 * @param {Object} request a socket request.
 * @param {Object} error error.
 * @param {Object} response for hte socket request.
 */
WebAppServer.prototype.socketResponse = function(io, request, error, response) {
  // Emit to all open socket connections, this enables multi broswer tab support.
  io.sockets.emit('exec', error, {
    method: request.method,
    params: typeof response === "string" ? JSON.parse(response) : response,
    id: request.id
  });
};

/**
 * Configures socket io handlers. Async binds socket io methods.
 * @param {Object} instance of the socket io.
 * @param {string} product of evn for socket to emit.
 * @param {string} version.
 */
WebAppServer.prototype.configureIoHandlers = function(io, product, version, cookieName, secret) {
  var self = this;
  var sockets = [];

  //Authorize and accept socket connection only if cookie exists.
  io.set('authorization', function (data, accept) {

    if (data.headers.cookie) {

      var cookies = cookie.parse(data.headers.cookie);
      var signedCookies = utils.parseSignedCookies(cookies, secret);
      var obj = utils.parseJSONCookies(signedCookies);
      data.session_id = obj[cookieName];

    } else {

      return accept('No cookie transmitted', false);

    }

    accept(null, true);
  });

  io.sockets.on('connection', function (newSocket) {

    sockets.push(newSocket);

    // Join room based on session id.
    newSocket.join(newSocket.handshake.session_id);

    newSocket.emit('env', {
      "product": product,
      "version": version,
      "credential": self.Api.credential
    });

    newSocket.on('metadata', function (request) {
      self.Api.metadata(version, request.method, request.params, function (error, response) {
        self.socketResponse(io, request, error, response);
      });
    });

    newSocket.on('far', function (request) {
      self.Api.far(version, request.method, request.params, function (error, response) {
        self.socketResponse(io, request, error, response);
      });
    });

    newSocket.on('gateway', function (request) {
      self.Api.gateway('apikey', request.method, request.params, function (error, response) {
        self.socketResponse(io, request, error, response);
      });
    });

    newSocket.on('monitor', function (request) {
      self.Api.monitor(version, request.method, request.params, function (error, response) {
        self.socketResponse(io, request, error, response);
      });
    });

    newSocket.on('manager', function (request) {
      self.Api.manager(version, request.method, request.params, function (error, response) {

        if (response && response.length) {
          var int64values = {
            "lastStarted": 1,
            "lastStopped": 1,
            "startTime": 1,
            "endTime": 1
          };
          for (var i = 0; i < response.length; i ++) {
            for (var j in response[i]) {
              if (j in int64values) {
                response[i][j] = parseInt(response[i][j].toString(), 10);
              }
            }
          }
        }
        self.socketResponse(io, request, error, response);
      });
    });
  });
};

/**
 * Binds individual expressjs routes. Any additional routes should be added here.
 * @param {Object} io socket io adapter.
 */
WebAppServer.prototype.bindRoutes = function(io) {
  var self = this;
  // Check to see if config is set.
  if(!this.configSet) {
    this.logger.info("Configuration file not set ", this.config);
    return false;
  }

  var singularREST = {
    'apps': 'getApplication',
    'streams': 'getStream',
    'flows': 'getFlow',
    'mapreduce': 'getMapreduce',
    'datasets': 'getDataset',
    'procedures': 'getQuery'
  };

  var pluralREST = {
    'apps': 'getApplications',
    'streams': 'getStreams',
    'flows': 'getFlows',
    'mapreduce': 'getMapreduces',
    'datasets': 'getDatasets',
    'procedures': 'getQueries'
  };

  var typesREST = {
    'apps': 'Application',
    'streams': 'Stream',
    'flows': 'Flow',
    'mapreduce': 'Mapreduce',
    'datasets': 'Dataset',
    'procedures': 'Query'
  };

  var selectiveREST = {
    'apps': 'ByApplication',
    'streams': 'ByStream',
    'datasets': 'ByDataset'
  };

<<<<<<< HEAD
  var availableMetrics = {
    'App': [
      { name: 'Events Collected', path: '/collect/events/apps/{id}' },
      { name: 'Busyness', path: '/process/busyness/{id}' },
      { name: 'Bytes Stored', path: '/store/bytes/apps/{id}' },
      { name: 'Queries Served', path: '/query/requests/{id}' }
    ],
    'Stream': [
      { name: 'Events Collected', path: '/collect/events/streams/{id}' },
      { name: 'Bytes Collected', path: '/collect/bytes/streams/{id}' },
      { name: 'Reads per Second', path: '/collect/reads/streams/{id}' }
    ],
    'Flow': [
      { name: 'Busyness', path: '/process/busyness/{parent}/flows/{id}' },
      { name: 'Events Processed', path: '/process/events/{parent}/flows/{id}' },
      { name: 'Bytes Processed', path: '/process/bytes/{parent}/flows/{id}' },
      { name: 'Errors per Second', path: '/process/errors/{parent}/flows/{id}' }
    ],
    'Batch': [
      { name: 'Completion', path: '/process/completion/{parent}/mapreduce/{id}' },
      { name: 'Entries Processed', path: '/process/entries/{parent}/mapreduce/{id}' }
    ],
    'Dataset': [
      { name: 'Bytes per Second', path: '/store/bytes/datasets/{id}' },
      { name: 'Reads per Second', path: '/store/reads/datasets/{id}' }
    ],
    'Procedure': [
      { name: 'Requests per Second', path: '/query/requests/{parent}/procedures/{id}' },
      { name: 'Failures per Second', path: '/query/failures/{parent}/procedures/{id}' }
    ]

  };

  this.app.get('/rest/metrics/:type', function (req, res) {

    var type = req.params.type;
    res.send(availableMetrics[type]);

=======
  /**
   * Enable testing.
   */
  this.app.get('/test', function (req, res) {
    res.sendfile(path.resolve(__dirname + '../../../client/test/TestRunner.html'));
>>>>>>> 705aebaa
  });

  /*
   * REST handler
   */
  this.app.get('/rest/*', function (req, res) {

    var accountID = 'developer';
    var path = req.url.slice(6).split('/');
    var hierarchy = {};

    self.logger.trace('GET ' + req.url);

    if (!path[path.length - 1]) {
      path = path.slice(0, path.length - 1);
    }

    var methods = [], ids = [];
    for (var i = 0; i < path.length; i ++) {
      if (i % 2) {
        ids.push(path[i]);
      } else {
        methods.push(path[i]);
      }
    }

    var method = null, params = [];

    if ((methods[0] === 'apps' || methods[0] === 'streams' ||
      methods[0] === 'datasets') && methods[1]) {

      if (ids[1]) {
        method = singularREST[methods[1]];
        params = [typesREST[methods[1]], { id: ids[1] }];
      } else {
        method = pluralREST[methods[1]] + selectiveREST[methods[0]];
        params = [ids[0]];
      }

    } else {

      if (ids[0]) {
        method = singularREST[methods[0]];
        params = [typesREST[methods[0]], { id: ids[0] } ];
      } else {
        method = pluralREST[methods[0]];
        params = [];
      }

    }

    if (methods[0] === 'all') {

      var count = 0, all = [];
      for (var name in pluralREST) {
        methods.push(pluralREST[name]);

        count++;
        self.Api.metadata(accountID, pluralREST[name], [], function (error, response) {

          var i = response.length, type = this.type;

          // Determine the type of an element.
          if (type !== 'mapreduce') {
            type = type.slice(0, type.length - 1);
          } else {
            type = 'batch';
          }
          type = type.charAt(0).toUpperCase() + type.slice(1);

          while (i--) {
            response[i].type = type;
          }

          all = all.concat(response);
          if (!--count) {
            res.send(all);
          }
        }.bind({type: name}));
      }

    } else {

    if (method === 'getQuery' || method === 'getMapreduce') {
      params[1].application = ids[0];
    }

    if (method === 'getFlow') {

      self.Api.manager(accountID, 'getFlowDefinition', [ids[0], ids[1]],
        function (error, response) {

          if (error) {
            self.logger.error(error);
            res.status(500);
            res.send({
              error: error
            });
          } else {
            res.send(response);
          }

      });

    } else {

      self.Api.metadata(accountID, method, params, function (error, response) {

          if (error) {
            self.logger.error(error);
            res.status(500);
            res.send({
              error: error
            });
          } else {
            res.send(response);
          }

      });

<<<<<<< HEAD
    }}
=======
    }
>>>>>>> 705aebaa

  });

  this.app.get('/logs/:method/:appId/:entityId/:entityType', function (req, res) {

    if (!req.params.method || !req.params.appId || !req.params.entityId || !req.params.entityType) {
      res.send('incorrect request');
    }

    var offSet = req.query.fromOffset;
    var maxSize = req.query.maxSize;
    var filter = req.query.filter;
    var method = req.params.method;
    var accountID = 'developer';
    var params = [req.params.appId, req.params.entityId, +req.params.entityType, +offSet, +maxSize, filter];

    self.logger.trace('Logs ' + method + ' ' + req.url);

    self.Api.monitor(accountID, method, params, function (error, result) {
      if (error) {
        self.logger.error(error);
      } else {
        result.map(function (item) {
          item.offset = parseInt(new Int64(new Buffer(item.offset.buffer), item.offset.offset), 10);
          return item;
        });
      }

      res.send({result: result, error: error});
    });

  });

  /*
   * RPC Handler
   */
  this.app.post('/rpc/:type/:method', function (req, res) {

    var type, method, params, accountID;

    try {

      type = req.params.type;
      method = req.params.method;
      params = req.body;
      accountID = 'developer';

    } catch (e) {

      self.logger.error(e, req.body);
      res.send({ result: null, error: 'Malformed request' });

      return;

    }

    self.logger.trace('RPC ' + type + ':' + method, params);

    switch (type) {

      case 'runnable':
        self.Api.manager(accountID, method, params, function (error, result) {
          if (error) {
            self.logger.error(error);
          }
          res.send({ result: result, error: error });
        });
        break;

      case 'fabric':
        self.Api.far(accountID, method, params, function (error, result) {
          if (error) {
            self.logger.error(error);
          }
          res.send({ result: result, error: error });
        });
        break;

      case 'gateway':
        self.Api.gateway(accountID, method, params, function (error, result) {
          if (error) {
            self.logger.error(error);
          }
          res.send({ result: result, error: error });
        });
    }

  });

  /*
   * Metrics Handler
   */
  this.app.post('/metrics', function (req, res) {

    var pathList = req.body;
    var accountID = 'developer';

    self.logger.trace('Metrics ', pathList);

    var content = JSON.stringify(pathList);

    var options = {
      host: self.config['metrics.service.host'],
      port: self.config['metrics.service.port'],
      path: '/metrics',
      method: 'POST',
      headers: {
        'Content-Type': 'application/json',
        'Content-Length': content.length
      }
    };

    var request = http.request(options, function(response) {
      var data = '';
      response.on('data', function (chunk) {
        data += chunk;
      });

      response.on('end', function () {

        try {
          data = JSON.parse(data);
          res.send({ result: data, error: null });
        } catch (e) {
          self.logger.error('Parsing Error', data);
          res.send({ result: null, error: 'Parsing Error' });
        }

      });
    });

    request.on('error', function(e) {

      res.send({
        result: null,
        error: {
          fatal: 'MetricsService: ' + e.code
        }
      });

    });

    request.write(content);
    request.end();

  });

  /**
   * Upload an Application archive.
   */
  this.app.post('/upload/:file', function (req, res) {
    var accountID = 'developer';
    var sessionId = req.session.id;
    self.Api.upload(accountID, req, res, req.params.file, io.sockets["in"](sessionId));
  });

  /**
   * Check for new version.
   * http://www.continuuity.com/version
   */
  this.app.get('/version', function (req, res) {
    var options = {
      host: 'www.continuuity.com',
      path: '/version',
      port: '80'
    };

    var request = http.request(options, function(response) {
      var data = '';
      response.on('data', function (chunk) {
        data += chunk;
      });

      response.on('end', function () {

        data = data.replace(/\n/g, '');

        res.send({
          current: self.VERSION,
          newest: data
        });

      });
    });

    request.end();

  });

  /**
   * Get a list of push destinations.
   */
  this.app.get('/destinations', function  (req, res) {

    fs.readFile(self.dirPath + '/.credential', 'utf-8', function (error, result) {

      res.on('error', function (e) {
        self.logger.trace('/destinations', e);
      });

      if (error) {

        res.write('false');
        res.end();

      } else {

        var options = {
          host: self.config['accounts-host'],
          path: '/api/vpc/list/' + result,
          port: self.config['accounts-port']
        };

        var request = https.request(options, function(response) {
          var data = '';
          response.on('data', function (chunk) {
            data += chunk;
          });

          response.on('end', function () {
            res.write(data);
            res.end();
          });

          response.on('error', function () {
            res.write('network');
            res.end();
          });
        });

        request.on('error', function () {
          res.write('network');
          res.end();
        });

        request.on('socket', function (socket) {
          socket.setTimeout(10000);
          socket.on('timeout', function() {

            request.abort();
            res.write('network');
            res.end();

          });
        });
        request.end();
      }
    });
  });

  /**
   * Save a credential / API Key.
   */
  this.app.post('/credential', function (req, res) {

    var apiKey = req.body.apiKey;

    // Write credentials to file.
    fs.writeFile(self.dirPath + '/.credential', apiKey,
      function (error, result) {
        if (error) {

          self.logger.warn('Could not write to ./.credential', error, result);
          res.write('Error: Could not write credentials file.');
          res.end();

        } else {
          self.Api.credential = apiKey;

          res.write('true');
          res.end();

        }
    });
  });

  /**
   * Catch port binding errors.
   */
  this.app.on('error', function () {
    self.logger.warn('Port ' + self.config['node-port'] + ' is in use.');
    process.exit(1);
  });
};

/**
 * Gets the local host.
 * @return {string} localhost ip address.
 */
WebAppServer.prototype.getLocalHost = function() {
  var os = require('os');
  var ifaces = os.networkInterfaces();
  var localhost = '';

  for (var dev in ifaces) {
    for (var i = 0, len = ifaces[dev].length; i < len; i++) {
      var details = ifaces[dev][i];
      if (details.family === 'IPv4') {
        if (dev === 'lo0') {
          localhost = details.address;
          break;
        }
      }
    }
  }
  return localhost;
};

/**
 * Export app.
 */
module.exports = WebAppServer;

<|MERGE_RESOLUTION|>--- conflicted
+++ resolved
@@ -295,7 +295,6 @@
     'datasets': 'ByDataset'
   };
 
-<<<<<<< HEAD
   var availableMetrics = {
     'App': [
       { name: 'Events Collected', path: '/collect/events/apps/{id}' },
@@ -334,13 +333,13 @@
     var type = req.params.type;
     res.send(availableMetrics[type]);
 
-=======
+  });
+
   /**
    * Enable testing.
    */
   this.app.get('/test', function (req, res) {
     res.sendfile(path.resolve(__dirname + '../../../client/test/TestRunner.html'));
->>>>>>> 705aebaa
   });
 
   /*
@@ -461,11 +460,7 @@
 
       });
 
-<<<<<<< HEAD
     }}
-=======
-    }
->>>>>>> 705aebaa
 
   });
 
