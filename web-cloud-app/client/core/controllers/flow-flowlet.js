--- conflicted
+++ resolved
@@ -90,13 +90,9 @@
 
 			for (var id in streams) {
 				streams[i].id = id;
-<<<<<<< HEAD
-				streams[i].flowlet = this.get('model').get('id');
-=======
 				streams[i].flowlet = model.get('id');
 				streams[i].app = flow.get('app');
 				streams[i].flow = flow.get('name');
->>>>>>> 16ec2dbd
 				queues.push(C.Queue.create(streams[i]));
 			}
 			this.get('elements.Queue').pushObjects(queues);
