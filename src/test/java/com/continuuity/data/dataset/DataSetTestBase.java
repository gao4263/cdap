package com.continuuity.data.dataset;

import com.continuuity.api.data.*;
import com.continuuity.data.BatchCollectionClient;
import com.continuuity.data.DataFabric;
import com.continuuity.data.DataFabricImpl;
import com.continuuity.data.operation.OperationContext;
import com.continuuity.data.operation.SimpleBatchCollectionClient;
import com.continuuity.data.operation.SimpleBatchCollector;
import com.continuuity.data.operation.executor.OperationExecutor;
<<<<<<< HEAD
=======
import com.continuuity.data.operation.executor.SmartTransactionAgent;
import com.continuuity.data.operation.executor.TransactionAgent;
import com.continuuity.data.operation.executor.TransactionProxy;
>>>>>>> caacfb91
import com.continuuity.data.runtime.DataFabricLocalModule;
import com.google.common.collect.Lists;
import com.google.inject.Guice;
import com.google.inject.Injector;
import org.junit.BeforeClass;

import java.util.Collections;
import java.util.List;

/**
 * Helper class for data set tests. It takes care of instantiating the
 * opex, the data fabric and the data set instantiator. A test case that
 * extends this class can define a @BeforeClass method that configures the
 * data sets to be used in the test, by calling setupInstantiator(datasets).
 *
 * The test base also provides methods to simulate transactions (as they
 * would occur in a flow or query provider). Call newCollector() to start a
 * collecting operations, and executeCollector() to perform all collected
 * operations as a transaction.
 */
public class DataSetTestBase {

  private static OperationExecutor opex;
  private static DataFabric fabric;

  private static SimpleBatchCollector collector = new SimpleBatchCollector();
  private static BatchCollectionClient collectionClient = new SimpleBatchCollectionClient();

  private static TransactionAgent agent;
  private static TransactionProxy proxy = new TransactionProxy();

  protected static List<DataSetSpecification> specs;
  protected static DataSetInstantiator instantiator;

  public static boolean useProxy = false;

  /**
   * Sets up the in-memory operation executor and the data fabric
   */
  @BeforeClass
  public static void setupDataFabric() {
    // use Guice to inject an in-memory opex
    final Injector injector =
      // Guice.createInjector(new DataFabricModules().getInMemoryModules());
      Guice.createInjector(new DataFabricLocalModule("jdbc:hsqldb:mem:membenchdb", null));
<<<<<<< HEAD
    OperationExecutor executor = injector.getInstance(OperationExecutor.class);
=======
    opex = injector.getInstance(OperationExecutor.class);
>>>>>>> caacfb91
    // and create a data fabric with the default operation context
    fabric = new DataFabricImpl(opex, OperationContext.DEFAULT);
  }

  /**
   * Configures the data set instantiator with a single data set
   * @param dataset the single data set used in the test
   */
  public static void setupInstantiator(DataSet dataset) {
    setupInstantiator(Collections.singletonList(dataset));
  }

  /**
   * Configures the data set instantiator with a list of data sets
   * @param datasets the data sets used in the test
   */
  public static void setupInstantiator(List<DataSet> datasets) {
    // configure all of the data sets
    specs = Lists.newArrayList();
    for (DataSet dataset : datasets) {
      specs.add(dataset.configure());
    }
    // create an instantiator the resulting list of data set specs
<<<<<<< HEAD
    instantiator = new DataSetInstantiator(fabric, collectionClient, null);
=======
    if (useProxy) {
      instantiator = new DataSetInstantiator(fabric, proxy, null);
    } else {
      instantiator = new DataSetInstantiator(fabric, collectionClient, null);
    }
>>>>>>> caacfb91
    instantiator.setDataSets(specs);
  }

  /**
   * Start a new batch collection. This is similar to what a flowlet runner
   * would do before processing each tuple. It creates a new batch collector
   * and all data sets configured through the instantiator (@see
   * #setupInstantiator) will start using that collector immediately.
   */
  public static void newCollector() throws OperationException {
    if (useProxy) {
      newTransaction();
    } else {
      collector = new SimpleBatchCollector();
      collectionClient.setCollector(collector);
    }
  }
  public static void newTransaction() throws OperationException {
    agent = new SmartTransactionAgent(opex, OperationContext.DEFAULT);
    agent.start();
    proxy.setTransactionAgent(agent);
  }

  /**
   * Execute the collected operations in a transaction. This is similar to
   * what a flowlet runner would do after processing each tuple. After the
   * transaction finishes - whether successful or unsuccessful - a new
   * batch collection is started (@see #newCollector).
   * @throws OperationException if the transaction fails for any reason
   */
  public static void executeCollector() throws OperationException {
    if (useProxy) {
      commitTransaction();
    } else {
      try {
        fabric.execute(collector.getWrites());
      } finally {
        newCollector();
      }
    }
  }
  public static void commitTransaction() throws OperationException {
    try {
      agent.finish();
    } finally {
      newTransaction();
    }
  }
}<|MERGE_RESOLUTION|>--- conflicted
+++ resolved
@@ -8,12 +8,9 @@
 import com.continuuity.data.operation.SimpleBatchCollectionClient;
 import com.continuuity.data.operation.SimpleBatchCollector;
 import com.continuuity.data.operation.executor.OperationExecutor;
-<<<<<<< HEAD
-=======
 import com.continuuity.data.operation.executor.SmartTransactionAgent;
 import com.continuuity.data.operation.executor.TransactionAgent;
 import com.continuuity.data.operation.executor.TransactionProxy;
->>>>>>> caacfb91
 import com.continuuity.data.runtime.DataFabricLocalModule;
 import com.google.common.collect.Lists;
 import com.google.inject.Guice;
@@ -59,11 +56,7 @@
     final Injector injector =
       // Guice.createInjector(new DataFabricModules().getInMemoryModules());
       Guice.createInjector(new DataFabricLocalModule("jdbc:hsqldb:mem:membenchdb", null));
-<<<<<<< HEAD
-    OperationExecutor executor = injector.getInstance(OperationExecutor.class);
-=======
     opex = injector.getInstance(OperationExecutor.class);
->>>>>>> caacfb91
     // and create a data fabric with the default operation context
     fabric = new DataFabricImpl(opex, OperationContext.DEFAULT);
   }
@@ -87,15 +80,11 @@
       specs.add(dataset.configure());
     }
     // create an instantiator the resulting list of data set specs
-<<<<<<< HEAD
-    instantiator = new DataSetInstantiator(fabric, collectionClient, null);
-=======
     if (useProxy) {
       instantiator = new DataSetInstantiator(fabric, proxy, null);
     } else {
       instantiator = new DataSetInstantiator(fabric, collectionClient, null);
     }
->>>>>>> caacfb91
     instantiator.setDataSets(specs);
   }
 
