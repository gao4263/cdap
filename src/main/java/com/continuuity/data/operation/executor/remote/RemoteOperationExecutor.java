package com.continuuity.data.operation.executor.remote;

import com.continuuity.api.data.OperationException;
import com.continuuity.api.data.OperationResult;
import com.continuuity.common.conf.CConfiguration;
import com.continuuity.data.operation.ClearFabric;
import com.continuuity.data.operation.Increment;
import com.continuuity.data.operation.OpenTable;
import com.continuuity.data.operation.OperationContext;
import com.continuuity.data.operation.Read;
import com.continuuity.data.operation.ReadAllKeys;
import com.continuuity.data.operation.ReadColumnRange;
import com.continuuity.data.operation.StatusCode;
import com.continuuity.data.operation.WriteOperation;
import com.continuuity.data.operation.executor.OperationExecutor;
import com.continuuity.data.operation.executor.Transaction;
import com.continuuity.data.operation.ttqueue.DequeueResult;
import com.continuuity.data.operation.ttqueue.QueueDequeue;
import com.continuuity.data.operation.ttqueue.admin.GetGroupID;
import com.continuuity.data.operation.ttqueue.admin.GetQueueInfo;
import com.continuuity.data.operation.ttqueue.admin.QueueConfigure;
import com.continuuity.data.operation.ttqueue.admin.QueueInfo;
import com.google.inject.Inject;
import com.google.inject.name.Named;
import org.apache.thrift.TException;
import org.slf4j.Logger;
import org.slf4j.LoggerFactory;

import java.util.Collections;
import java.util.List;
import java.util.Map;

/**
 * An operation executor that delegates all operations to a remote
 * thrift service, which itself implements the operation executor
 * interface. This is used in distributed mode to decouple the
 * data fabric from the clients.
 */
public class RemoteOperationExecutor
    extends ConverterUtils
    implements OperationExecutor {

  private static final Logger Log =
      LoggerFactory.getLogger(RemoteOperationExecutor.class);

  // we will use this to provide every call with an opex client
  private OpexClientProvider clientProvider;

  // we will use this for getting clients for long-running operations
  private OpexClientProvider longClientProvider;

  // the retry strategy we will use
  RetryStrategyProvider retryStrategyProvider;

  /**
   * Create from a configuration. This will first attempt to find a zookeeper
   * for service discovery. Otherwise it will look for the port in the
   * config and use localhost.
   * @param config a configuration containing the zookeeper properties
   * @throws TException
   */
  @Inject
  public RemoteOperationExecutor(
      @Named("RemoteOperationExecutorConfig")CConfiguration config)
      throws TException { // TODO change this to throw OperationException

    // initialize the retry logic
    String retryStrat = config.get(
        Constants.CFG_DATA_OPEX_CLIENT_RETRY_STRATEGY,
        Constants.DEFAULT_DATA_OPEX_CLIENT_RETRY_STRATEGY);
    if ("backoff".equals(retryStrat)) {
      this.retryStrategyProvider = new RetryWithBackoff.Provider();
    } else if ("n-times".equals(retryStrat)) {
      this.retryStrategyProvider = new RetryNTimes.Provider();
    } else {
      String message = "Unknown Retry Strategy '" + retryStrat + "'.";
      Log.error(message);
      throw new TException(message);
    }
    this.retryStrategyProvider.configure(config);
    Log.info("Retry strategy is " + this.retryStrategyProvider);

    // configure the client provider
    String provider = config.get(Constants.CFG_DATA_OPEX_CLIENT_PROVIDER,
        Constants.DEFAULT_DATA_OPEX_CLIENT_PROVIDER);
    if ("pool".equals(provider)) {
      this.clientProvider = new PooledClientProvider(config);
    } else if ("thread-local".equals(provider)) {
      this.clientProvider = new ThreadLocalClientProvider(config);
    } else {
      String message = "Unknown Operation Service Client Provider '"
          + provider + "'.";
      Log.error(message);
      throw new TException(message);
    }
    this.clientProvider.initialize();
    Log.info("Opex client provider is " + this.clientProvider);

    // configure the client provider for long-running operations
    // for this we use a provider that creates a new connection every time,
    // and closes the connection after the call. The reason is that these
    // operations are very rare, and it is not worth keeping another pool of
    // open thrift connections around.
    int longTimeout = config.getInt(Constants.CFG_DATA_OPEX_CLIENT_LONG_TIMEOUT,
        Constants.DEFAULT_DATA_OPEX_CLIENT_LONG_TIMEOUT);
    this.longClientProvider = new SingleUseClientProvider(config, longTimeout);
    this.longClientProvider.initialize();
    Log.info("Opex client provider for long-runnig operations is "
        + this.longClientProvider);
  }

  /**
   * This is an abstract class that encapsulates an operation. It provides a
   * method to attempt the actual operation, and it can throw an operation
   * exception.
   * @param <T> The return type of the operation
   */
  abstract static class Operation<T> {

    /** the name of the operation. */
    String name;

    /** constructor with name of operation. */
    Operation(String name) {
      this.name = name;
    }

    /** return the name of the operation. */
    String getName() {
      return name;
    }

    /** execute the operation, given an opex client. */
    abstract T execute(OperationExecutorClient client)
        throws TException, OperationException;
  }

  /** see execute(operation, client). */
  private <T> T execute(Operation<T> operation) throws OperationException {
    return execute(operation, null);
  }

  /**
   * This is a generic method implementing the somewhat complex execution
   * and retry logic for operations, to avoid repetitive code.
   *
   * Attempts to execute one operation, by obtaining an opex client from
   * the client provider and passing the operation to the client. If the
   * call fails with a Thrift exception, apply the retry strategy. If no
   * more retries are to be made according to the strategy, call the
   * operation's error method to obtain a value to return. Note that error()
   * may also throw an exception. Note also that the retry logic is only
   * applied for thrift exceptions.
   *
   * @param operation The operation to be executed
   * @param provider An opex client provider. If null, then a client will be
   *                 obtained using the client provider
   * @param <T> The return type of the operation
   * @return the result of the operation, or a value returned by error()
   * @throws OperationException if the operation fails with an exception
   *    other than TException
   */
  private <T> T execute(Operation<T> operation, OpexClientProvider provider)
  throws OperationException {
    RetryStrategy retryStrategy = retryStrategyProvider.newRetryStrategy();
    while (true) {
      // did we get a custom client provider or do we use the default?
      if (provider == null) {
        provider = this.clientProvider;
      }
      OperationExecutorClient client = null;
      try {
        // this will throw a TException if it cannot get a client
        client = provider.getClient();

        // note that this can throw exceptions other than TException
        // hence the finally clause at the end
        return operation.execute(client);

      } catch (TException te) {
        // a thrift error occurred, the thrift client may be in a bad state
        if (client != null) {
          provider.discardClient(client);
          client = null;
        }

        // determine whether we should retry
        boolean retry = retryStrategy.failOnce();
        if (!retry) {
          // retry strategy is exceeded, throw an operation exception
          String message =
              "Thrift error for " + operation + ": " + te.getMessage();
          Log.error(message, te);
          throw new OperationException(StatusCode.THRIFT_ERROR, message, te);
        } else {
          // call retry strategy before retrying
          retryStrategy.beforeRetry();
          Log.info("Retrying " + operation.getName() + " after Thrift error.");
        }

      } finally {
        // in case any other exception happens (other than TException), and
        // also in case of succeess, the client must be returned to the pool.
        if (client != null) {
          provider.returnClient(client);
        }
      }
    }
  }

  @Override
  public void commit(final OperationContext context, final List<WriteOperation> writes)
      throws OperationException {
    this.execute(
        new Operation<Boolean>("Batch") {
          @Override
          public Boolean execute(OperationExecutorClient client)
              throws OperationException, TException {
            client.execute(context, writes);
            return true;
          }
        });
  }

  @Override
  public Transaction startTransaction(final OperationContext context)
    throws OperationException {
    return this.execute(
      new Operation<Transaction>("startTransaction") {
        @Override
        public Transaction execute(OperationExecutorClient client)
          throws OperationException, TException {
          return client.startTransaction(context);
        }
      });
  }

  @Override
  public Transaction execute(final OperationContext context,
                             final Transaction transaction,
                             final List<WriteOperation> writes)
    throws OperationException {
    return this.execute(
      new Operation<Transaction>("execute batch") {
        @Override
        public Transaction execute(OperationExecutorClient client)
          throws OperationException, TException {
          return client.execute(context, transaction, writes);
        }
      });
  }

  @Override
  public void commit(final OperationContext context,
                     final Transaction transaction)
    throws OperationException {
    this.execute(
      new Operation<Boolean>("Commit") {
        @Override
        public Boolean execute(OperationExecutorClient client)
          throws OperationException, TException {
          client.commit(context, transaction);
          return true;
        }
      });
  }

  @Override
  public void commit(final OperationContext context,
                     final Transaction transaction,
                     final List<WriteOperation> writes)
    throws OperationException {
    this.execute(new Operation<Boolean>("Execute+Commit") {
      @Override
      public Boolean execute(OperationExecutorClient client) throws OperationException, TException {
        client.commit(context, transaction, writes);
        return true;
      }
    });
  }

  @Override
  public void abort(final OperationContext context,
                    final Transaction transaction)
    throws OperationException {
    this.execute(
      new Operation<Boolean>("Abort") {
        @Override
        public Boolean execute(OperationExecutorClient client)
          throws OperationException, TException {
          client.abort(context, transaction);
          return true;
        }
      });
  }

  @Override
  public Map<byte[], Long> increment(final OperationContext context,
                                     final Increment increment)
    throws OperationException {
    return this.execute(new Operation<Map<byte[], Long>>("Increment") {
      @Override
      public Map<byte[], Long> execute(OperationExecutorClient client)
        throws OperationException, TException {
        return client.increment(context, increment);
      }
    });
  }

  @Override
  public Map<byte[], Long> increment(final OperationContext context,
                                     final Transaction transaction,
                                     final Increment increment)
    throws OperationException {
    return this.execute(new Operation<Map<byte[], Long>>("Increment") {
      @Override
      public Map<byte[], Long> execute(OperationExecutorClient client)
        throws OperationException, TException {
        return client.increment(context, transaction, increment);
      }
    });
  }

  @Override
  public DequeueResult execute(final OperationContext context,
                               final QueueDequeue dequeue)
      throws OperationException {
    return this.execute(
        new Operation<DequeueResult>("DequeuePayload") {
          @Override
          public DequeueResult execute(OperationExecutorClient client)
              throws OperationException, TException {
            return client.execute(context, dequeue);
          }
        });
  }

  @Override
  public long execute(final OperationContext context,
                      final GetGroupID getGroupID)
      throws OperationException {
    return this.execute(
        new Operation<Long>("GetGroupID") {
          @Override
          public Long execute(OperationExecutorClient client)
              throws TException, OperationException {
            return client.execute(context, getGroupID);
          }
        });
  }

  @Override
  public OperationResult<QueueInfo> execute(final OperationContext context,
                                            final GetQueueInfo getQueueInfo)
      throws OperationException {
    return this.execute(new Operation<
            OperationResult<QueueInfo>>("GetQueueInfo") {
          @Override
          public OperationResult<QueueInfo>
          execute(OperationExecutorClient client)
              throws OperationException, TException {
            return client.execute(context, getQueueInfo);
          }
        }, this.longClientProvider);
  }

  @Override
  public void execute(final OperationContext context,
                      final ClearFabric clearFabric)
      throws OperationException {
    this.execute(
        new Operation<Boolean>("ClearFabric") {
          @Override
          public Boolean execute(OperationExecutorClient client)
              throws TException, OperationException {
            client.execute(context, clearFabric);
            return true;
          }
        }, this.longClientProvider);
  }

  @Override
  public void execute(final OperationContext context,
                      final OpenTable openTable) throws OperationException {
    this.execute(
        new Operation<Boolean>("OpenTable") {
          @Override
          public Boolean execute(OperationExecutorClient client)
              throws TException, OperationException {
            client.execute(context, openTable);
            return true;
          }
        });
  }

  @Override
  public OperationResult<Map<byte[], byte[]>> execute(final OperationContext context,
                                                      final Read read)
    throws OperationException {
    return this.execute(
        new Operation<OperationResult<Map<byte[], byte[]>>>("Read") {
          @Override
          public OperationResult<Map<byte[], byte[]>>
          execute(OperationExecutorClient client)
            throws OperationException, TException {
            return client.execute(context, read);
          }
        });
  }

  @Override
  public OperationResult<Map<byte[], byte[]>> execute(final OperationContext context,
                                                      final Transaction transaction,
                                                      final Read read)
    throws OperationException {
    return this.execute(new Operation<OperationResult<Map<byte[], byte[]>>>("Read") {
      @Override
      public OperationResult<Map<byte[], byte[]>> execute(OperationExecutorClient client)
        throws OperationException, TException {
        return client.execute(context, transaction, read);
      }
    });
  }

  @Override
  public OperationResult<List<byte[]>> execute(final OperationContext context,
                                               final ReadAllKeys readAllKeys)
    throws OperationException {
    return this.execute(
      new Operation<OperationResult<List<byte[]>>>("ReadAllKeys") {
        @Override
        public OperationResult<List<byte[]>>
        execute(OperationExecutorClient client)
          throws OperationException, TException {
          return client.execute(context, readAllKeys);
        }
      });
  }

  @Override
  public OperationResult<List<byte[]>> execute(final OperationContext context,
                                               final Transaction transaction,
                                               final ReadAllKeys readAllKeys)
    throws OperationException {
    return this.execute(new Operation<OperationResult<List<byte[]>>>("ReadAllKeys") {
      @Override
      public OperationResult<List<byte[]>> execute(OperationExecutorClient client) throws OperationException,
        TException {
        return client.execute(context, transaction, readAllKeys);
      }
    });
  }

  @Override
  public OperationResult<Map<byte[], byte[]>> execute(final OperationContext context,
                                                      final ReadColumnRange readColumnRange)
    throws OperationException {
    return this.execute(new Operation<
      OperationResult<Map<byte[], byte[]>>>("ReadColumnRange") {
      @Override
      public OperationResult<Map<byte[], byte[]>>
      execute(OperationExecutorClient client)
        throws OperationException, TException {
        return client.execute(context, readColumnRange);
      }
    });
  }

  @Override
  public OperationResult<Map<byte[], byte[]>> execute(final OperationContext context,
                                                      final Transaction transaction,
                                                      final ReadColumnRange readColumnRange)
    throws OperationException {
    return this.execute(new Operation<OperationResult<Map<byte[], byte[]>>>("ReadColumnRange") {
      @Override
      public OperationResult<Map<byte[], byte[]>> execute(OperationExecutorClient client) throws OperationException,
        TException {
        return client.execute(context, transaction, readColumnRange);
      }
    });
  }

  @Override
<<<<<<< HEAD
  public void execute(final OperationContext context, final QueueConfigure configure)
=======
  public void execute(final OperationContext context, final QueueAdmin.QueueConfigure configure)
>>>>>>> ce3d87a0
    throws OperationException {
    this.execute(
      new Operation<Boolean>("QueueConfigure") {
        @Override
        public Boolean execute(OperationExecutorClient client)
          throws TException, OperationException {
          client.execute(context, configure);
          return true;
        }
      });
  }

  @Override
  public void commit(final OperationContext context, final WriteOperation write)
      throws OperationException {
    this.commit(context, Collections.singletonList(write));
  }

  @Override
  public String getName() {
    return "remote";
  }
}<|MERGE_RESOLUTION|>--- conflicted
+++ resolved
@@ -481,11 +481,7 @@
   }
 
   @Override
-<<<<<<< HEAD
   public void execute(final OperationContext context, final QueueConfigure configure)
-=======
-  public void execute(final OperationContext context, final QueueAdmin.QueueConfigure configure)
->>>>>>> ce3d87a0
     throws OperationException {
     this.execute(
       new Operation<Boolean>("QueueConfigure") {
