--- conflicted
+++ resolved
@@ -50,12 +50,7 @@
 
   @Inject
   public Hive13ExploreService(TransactionSystemClient txClient, DatasetFramework datasetFramework,
-<<<<<<< HEAD
-                              CConfiguration cConf, Configuration hConf,
-                              StreamAdmin streamAdmin,
-=======
                               CConfiguration cConf, Configuration hConf, StreamAdmin streamAdmin,
->>>>>>> 84f0b190
                               @Named(Constants.Explore.PREVIEWS_DIR_NAME) File previewsDir) {
     super(txClient, datasetFramework, cConf, hConf, previewsDir, streamAdmin);
     // This config sets the time Hive CLI getOperationStatus method will wait for the status of
