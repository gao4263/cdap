/*
 * Copyright 2012-2014 Continuuity, Inc.
 *
 * Licensed under the Apache License, Version 2.0 (the "License"); you may not
 * use this file except in compliance with the License. You may obtain a copy of
 * the License at
 *
 * http://www.apache.org/licenses/LICENSE-2.0
 *
 * Unless required by applicable law or agreed to in writing, software
 * distributed under the License is distributed on an "AS IS" BASIS, WITHOUT
 * WARRANTIES OR CONDITIONS OF ANY KIND, either express or implied. See the
 * License for the specific language governing permissions and limitations under
 * the License.
 */

package com.continuuity.metadata;

import com.continuuity.common.conf.CConfiguration;
import com.continuuity.common.conf.Constants;
import com.continuuity.common.guice.ConfigModule;
import com.continuuity.common.guice.DiscoveryRuntimeModule;
import com.continuuity.common.guice.LocationRuntimeModule;
import com.continuuity.common.guice.ZKClientModule;
import com.continuuity.data.hbase.HBaseTestBase;
import com.continuuity.data.hbase.HBaseTestFactory;
import com.continuuity.data.runtime.DataFabricDistributedModule;
import com.continuuity.data.runtime.TransactionMetricsModule;
import com.continuuity.tephra.TransactionSystemClient;
import com.continuuity.tephra.inmemory.InMemoryTxSystemClient;
import com.google.inject.AbstractModule;
import com.google.inject.Guice;
import com.google.inject.Injector;
import com.google.inject.Module;
import com.google.inject.util.Modules;
import org.junit.AfterClass;
import org.junit.BeforeClass;

/**
 * HBase meta data store tests.
 */
public abstract class HBaseMetaDataStoreTest extends MetaDataTableTest {

  protected static Injector injector;
  private static HBaseTestBase testHBase;

  @BeforeClass
  public static void setupDataFabric() throws Exception {
    testHBase = new HBaseTestFactory().get();
    testHBase.startHBase();
    CConfiguration conf = CConfiguration.create();
    conf.set(Constants.Zookeeper.QUORUM, testHBase.getZkConnectionString());
    // tests should interact with HDFS as the current user
<<<<<<< HEAD
    conf.unset(Constants.CFG_HDFS_USER);
=======
    conf.set(Constants.CFG_HDFS_USER, System.getProperty("user.name"));
>>>>>>> 8a1686c6
    DataFabricDistributedModule dfModule = new DataFabricDistributedModule();
    Module module = Modules.override(dfModule).with(
      new AbstractModule() {
        @Override
        protected void configure() {
          // prevent going through network for transactions
          bind(TransactionSystemClient.class).to(InMemoryTxSystemClient.class);
        }
      });
    injector = Guice.createInjector(module,
                                    new ConfigModule(conf, testHBase.getConfiguration()),
                                    new ZKClientModule(),
                                    new DiscoveryRuntimeModule().getDistributedModules(),
                                    new TransactionMetricsModule(),
                                    new LocationRuntimeModule().getDistributedModules());
  }

  @AfterClass
  public static void stopHBase()
    throws Exception {
    testHBase.stopHBase();
  }
}<|MERGE_RESOLUTION|>--- conflicted
+++ resolved
@@ -51,11 +51,7 @@
     CConfiguration conf = CConfiguration.create();
     conf.set(Constants.Zookeeper.QUORUM, testHBase.getZkConnectionString());
     // tests should interact with HDFS as the current user
-<<<<<<< HEAD
-    conf.unset(Constants.CFG_HDFS_USER);
-=======
     conf.set(Constants.CFG_HDFS_USER, System.getProperty("user.name"));
->>>>>>> 8a1686c6
     DataFabricDistributedModule dfModule = new DataFabricDistributedModule();
     Module module = Modules.override(dfModule).with(
       new AbstractModule() {
